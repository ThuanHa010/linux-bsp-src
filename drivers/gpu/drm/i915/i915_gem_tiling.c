/*
 * Copyright © 2008 Intel Corporation
 *
 * Permission is hereby granted, free of charge, to any person obtaining a
 * copy of this software and associated documentation files (the "Software"),
 * to deal in the Software without restriction, including without limitation
 * the rights to use, copy, modify, merge, publish, distribute, sublicense,
 * and/or sell copies of the Software, and to permit persons to whom the
 * Software is furnished to do so, subject to the following conditions:
 *
 * The above copyright notice and this permission notice (including the next
 * paragraph) shall be included in all copies or substantial portions of the
 * Software.
 *
 * THE SOFTWARE IS PROVIDED "AS IS", WITHOUT WARRANTY OF ANY KIND, EXPRESS OR
 * IMPLIED, INCLUDING BUT NOT LIMITED TO THE WARRANTIES OF MERCHANTABILITY,
 * FITNESS FOR A PARTICULAR PURPOSE AND NONINFRINGEMENT.  IN NO EVENT SHALL
 * THE AUTHORS OR COPYRIGHT HOLDERS BE LIABLE FOR ANY CLAIM, DAMAGES OR OTHER
 * LIABILITY, WHETHER IN AN ACTION OF CONTRACT, TORT OR OTHERWISE, ARISING
 * FROM, OUT OF OR IN CONNECTION WITH THE SOFTWARE OR THE USE OR OTHER DEALINGS
 * IN THE SOFTWARE.
 *
 * Authors:
 *    Eric Anholt <eric@anholt.net>
 *
 */

#include "linux/string.h"
#include "linux/bitops.h"
#include "drmP.h"
#include "drm.h"
#include "i915_drm.h"
#include "i915_drv.h"

/** @file i915_gem_tiling.c
 *
 * Support for managing tiling state of buffer objects.
 *
 * The idea behind tiling is to increase cache hit rates by rearranging
 * pixel data so that a group of pixel accesses are in the same cacheline.
 * Performance improvement from doing this on the back/depth buffer are on
 * the order of 30%.
 *
 * Intel architectures make this somewhat more complicated, though, by
 * adjustments made to addressing of data when the memory is in interleaved
 * mode (matched pairs of DIMMS) to improve memory bandwidth.
 * For interleaved memory, the CPU sends every sequential 64 bytes
 * to an alternate memory channel so it can get the bandwidth from both.
 *
 * The GPU also rearranges its accesses for increased bandwidth to interleaved
 * memory, and it matches what the CPU does for non-tiled.  However, when tiled
 * it does it a little differently, since one walks addresses not just in the
 * X direction but also Y.  So, along with alternating channels when bit
 * 6 of the address flips, it also alternates when other bits flip --  Bits 9
 * (every 512 bytes, an X tile scanline) and 10 (every two X tile scanlines)
 * are common to both the 915 and 965-class hardware.
 *
 * The CPU also sometimes XORs in higher bits as well, to improve
 * bandwidth doing strided access like we do so frequently in graphics.  This
 * is called "Channel XOR Randomization" in the MCH documentation.  The result
 * is that the CPU is XORing in either bit 11 or bit 17 to bit 6 of its address
 * decode.
 *
 * All of this bit 6 XORing has an effect on our memory management,
 * as we need to make sure that the 3d driver can correctly address object
 * contents.
 *
 * If we don't have interleaved memory, all tiling is safe and no swizzling is
 * required.
 *
 * When bit 17 is XORed in, we simply refuse to tile at all.  Bit
 * 17 is not just a page offset, so as we page an objet out and back in,
 * individual pages in it will have different bit 17 addresses, resulting in
 * each 64 bytes being swapped with its neighbor!
 *
 * Otherwise, if interleaved, we have to tell the 3d driver what the address
 * swizzling it needs to do is, since it's writing with the CPU to the pages
 * (bit 6 and potentially bit 11 XORed in), and the GPU is reading from the
 * pages (bit 6, 9, and 10 XORed in), resulting in a cumulative bit swizzling
 * required by the CPU of XORing in bit 6, 9, 10, and potentially 11, in order
 * to match what the GPU expects.
 */

/**
 * Detects bit 6 swizzling of address lookup between IGD access and CPU
 * access through main memory.
 */
void
i915_gem_detect_bit_6_swizzle(struct drm_device *dev)
{
	drm_i915_private_t *dev_priv = dev->dev_private;
	uint32_t swizzle_x = I915_BIT_6_SWIZZLE_UNKNOWN;
	uint32_t swizzle_y = I915_BIT_6_SWIZZLE_UNKNOWN;

	if (!IS_I9XX(dev)) {
		/* As far as we know, the 865 doesn't have these bit 6
		 * swizzling issues.
		 */
		swizzle_x = I915_BIT_6_SWIZZLE_NONE;
		swizzle_y = I915_BIT_6_SWIZZLE_NONE;
	} else if (IS_MOBILE(dev)) {
		uint32_t dcc;

		/* On mobile 9xx chipsets, channel interleave by the CPU is
		 * determined by DCC.  For single-channel, neither the CPU
		 * nor the GPU do swizzling.  For dual channel interleaved,
		 * the GPU's interleave is bit 9 and 10 for X tiled, and bit
		 * 9 for Y tiled.  The CPU's interleave is independent, and
		 * can be based on either bit 11 (haven't seen this yet) or
		 * bit 17 (common).
		 */
		dcc = I915_READ(DCC);
		switch (dcc & DCC_ADDRESSING_MODE_MASK) {
		case DCC_ADDRESSING_MODE_SINGLE_CHANNEL:
		case DCC_ADDRESSING_MODE_DUAL_CHANNEL_ASYMMETRIC:
			swizzle_x = I915_BIT_6_SWIZZLE_NONE;
			swizzle_y = I915_BIT_6_SWIZZLE_NONE;
			break;
		case DCC_ADDRESSING_MODE_DUAL_CHANNEL_INTERLEAVED:
			if (dcc & DCC_CHANNEL_XOR_DISABLE) {
				/* This is the base swizzling by the GPU for
				 * tiled buffers.
				 */
				swizzle_x = I915_BIT_6_SWIZZLE_9_10;
				swizzle_y = I915_BIT_6_SWIZZLE_9;
			} else if ((dcc & DCC_CHANNEL_XOR_BIT_17) == 0) {
				/* Bit 11 swizzling by the CPU in addition. */
				swizzle_x = I915_BIT_6_SWIZZLE_9_10_11;
				swizzle_y = I915_BIT_6_SWIZZLE_9_11;
			} else {
				/* Bit 17 swizzling by the CPU in addition. */
<<<<<<< HEAD
				swizzle_x = I915_BIT_6_SWIZZLE_UNKNOWN;
				swizzle_y = I915_BIT_6_SWIZZLE_UNKNOWN;
=======
				swizzle_x = I915_BIT_6_SWIZZLE_9_10_17;
				swizzle_y = I915_BIT_6_SWIZZLE_9_17;
>>>>>>> 6574612f
			}
			break;
		}
		if (dcc == 0xffffffff) {
			DRM_ERROR("Couldn't read from MCHBAR.  "
				  "Disabling tiling.\n");
			swizzle_x = I915_BIT_6_SWIZZLE_UNKNOWN;
			swizzle_y = I915_BIT_6_SWIZZLE_UNKNOWN;
		}
	} else {
		/* The 965, G33, and newer, have a very flexible memory
		 * configuration.  It will enable dual-channel mode
		 * (interleaving) on as much memory as it can, and the GPU
		 * will additionally sometimes enable different bit 6
		 * swizzling for tiled objects from the CPU.
		 *
		 * Here's what I found on the G965:
		 *    slot fill         memory size  swizzling
		 * 0A   0B   1A   1B    1-ch   2-ch
		 * 512  0    0    0     512    0     O
		 * 512  0    512  0     16     1008  X
		 * 512  0    0    512   16     1008  X
		 * 0    512  0    512   16     1008  X
		 * 1024 1024 1024 0     2048   1024  O
		 *
		 * We could probably detect this based on either the DRB
		 * matching, which was the case for the swizzling required in
		 * the table above, or from the 1-ch value being less than
		 * the minimum size of a rank.
		 */
		if (I915_READ16(C0DRB3) != I915_READ16(C1DRB3)) {
			swizzle_x = I915_BIT_6_SWIZZLE_NONE;
			swizzle_y = I915_BIT_6_SWIZZLE_NONE;
		} else {
			swizzle_x = I915_BIT_6_SWIZZLE_9_10;
			swizzle_y = I915_BIT_6_SWIZZLE_9;
		}
	}

	dev_priv->mm.bit_6_swizzle_x = swizzle_x;
	dev_priv->mm.bit_6_swizzle_y = swizzle_y;
}


/**
 * Returns the size of the fence for a tiled object of the given size.
 */
static int
i915_get_fence_size(struct drm_device *dev, int size)
{
	int i;
	int start;

	if (IS_I965G(dev)) {
		/* The 965 can have fences at any page boundary. */
		return ALIGN(size, 4096);
	} else {
		/* Align the size to a power of two greater than the smallest
		 * fence size.
		 */
		if (IS_I9XX(dev))
			start = 1024 * 1024;
		else
			start = 512 * 1024;

		for (i = start; i < size; i <<= 1)
			;

		return i;
	}
}

/* Check pitch constriants for all chips & tiling formats */
static bool
i915_tiling_ok(struct drm_device *dev, int stride, int size, int tiling_mode)
{
	int tile_width;

	/* Linear is always fine */
	if (tiling_mode == I915_TILING_NONE)
		return true;

	if (tiling_mode == I915_TILING_Y && HAS_128_BYTE_Y_TILING(dev))
		tile_width = 128;
	else
		tile_width = 512;

	/* check maximum stride & object size */
	if (IS_I965G(dev)) {
		/* i965 stores the end address of the gtt mapping in the fence
		 * reg, so dont bother to check the size */
		if (stride / 128 > I965_FENCE_MAX_PITCH_VAL)
			return false;
	} else if (IS_I9XX(dev)) {
		if (stride / tile_width > I830_FENCE_MAX_PITCH_VAL ||
		    size > (I830_FENCE_MAX_SIZE_VAL << 20))
			return false;
	} else {
		if (stride / 128 > I830_FENCE_MAX_PITCH_VAL ||
		    size > (I830_FENCE_MAX_SIZE_VAL << 19))
			return false;
	}

	/* 965+ just needs multiples of tile width */
	if (IS_I965G(dev)) {
		if (stride & (tile_width - 1))
			return false;
		return true;
	}

	/* Pre-965 needs power of two tile widths */
	if (stride < tile_width)
		return false;

	if (stride & (stride - 1))
		return false;

	/* We don't handle the aperture area covered by the fence being bigger
	 * than the object size.
	 */
	if (i915_get_fence_size(dev, size) != size)
		return false;

	return true;
}

/**
 * Sets the tiling mode of an object, returning the required swizzling of
 * bit 6 of addresses in the object.
 */
int
i915_gem_set_tiling(struct drm_device *dev, void *data,
		   struct drm_file *file_priv)
{
	struct drm_i915_gem_set_tiling *args = data;
	drm_i915_private_t *dev_priv = dev->dev_private;
	struct drm_gem_object *obj;
	struct drm_i915_gem_object *obj_priv;

	obj = drm_gem_object_lookup(dev, file_priv, args->handle);
	if (obj == NULL)
		return -EINVAL;
	obj_priv = obj->driver_private;

	if (!i915_tiling_ok(dev, args->stride, obj->size, args->tiling_mode)) {
		drm_gem_object_unreference(obj);
		return -EINVAL;
	}

	mutex_lock(&dev->struct_mutex);

	if (args->tiling_mode == I915_TILING_NONE) {
		obj_priv->tiling_mode = I915_TILING_NONE;
		args->swizzle_mode = I915_BIT_6_SWIZZLE_NONE;
	} else {
		if (args->tiling_mode == I915_TILING_X)
			args->swizzle_mode = dev_priv->mm.bit_6_swizzle_x;
		else
			args->swizzle_mode = dev_priv->mm.bit_6_swizzle_y;

		/* Hide bit 17 swizzling from the user.  This prevents old Mesa
		 * from aborting the application on sw fallbacks to bit 17,
		 * and we use the pread/pwrite bit17 paths to swizzle for it.
		 * If there was a user that was relying on the swizzle
		 * information for drm_intel_bo_map()ed reads/writes this would
		 * break it, but we don't have any of those.
		 */
		if (args->swizzle_mode == I915_BIT_6_SWIZZLE_9_17)
			args->swizzle_mode = I915_BIT_6_SWIZZLE_9;
		if (args->swizzle_mode == I915_BIT_6_SWIZZLE_9_10_17)
			args->swizzle_mode = I915_BIT_6_SWIZZLE_9_10;

		/* If we can't handle the swizzling, make it untiled. */
		if (args->swizzle_mode == I915_BIT_6_SWIZZLE_UNKNOWN) {
			args->tiling_mode = I915_TILING_NONE;
			args->swizzle_mode = I915_BIT_6_SWIZZLE_NONE;
		}
	}
	if (args->tiling_mode != obj_priv->tiling_mode) {
		int ret;

		/* Unbind the object, as switching tiling means we're
		 * switching the cache organization due to fencing, probably.
		 */
		ret = i915_gem_object_unbind(obj);
		if (ret != 0) {
			WARN(ret != -ERESTARTSYS,
			     "failed to unbind object for tiling switch");
			args->tiling_mode = obj_priv->tiling_mode;
			mutex_unlock(&dev->struct_mutex);
			drm_gem_object_unreference(obj);

			return ret;
		}
		obj_priv->tiling_mode = args->tiling_mode;
	}
	obj_priv->stride = args->stride;

	drm_gem_object_unreference(obj);
	mutex_unlock(&dev->struct_mutex);

	return 0;
}

/**
 * Returns the current tiling mode and required bit 6 swizzling for the object.
 */
int
i915_gem_get_tiling(struct drm_device *dev, void *data,
		   struct drm_file *file_priv)
{
	struct drm_i915_gem_get_tiling *args = data;
	drm_i915_private_t *dev_priv = dev->dev_private;
	struct drm_gem_object *obj;
	struct drm_i915_gem_object *obj_priv;

	obj = drm_gem_object_lookup(dev, file_priv, args->handle);
	if (obj == NULL)
		return -EINVAL;
	obj_priv = obj->driver_private;

	mutex_lock(&dev->struct_mutex);

	args->tiling_mode = obj_priv->tiling_mode;
	switch (obj_priv->tiling_mode) {
	case I915_TILING_X:
		args->swizzle_mode = dev_priv->mm.bit_6_swizzle_x;
		break;
	case I915_TILING_Y:
		args->swizzle_mode = dev_priv->mm.bit_6_swizzle_y;
		break;
	case I915_TILING_NONE:
		args->swizzle_mode = I915_BIT_6_SWIZZLE_NONE;
		break;
	default:
		DRM_ERROR("unknown tiling mode\n");
	}

<<<<<<< HEAD
	drm_gem_object_unreference(obj);
	mutex_unlock(&dev->struct_mutex);
=======
	/* Hide bit 17 from the user -- see comment in i915_gem_set_tiling */
	if (args->swizzle_mode == I915_BIT_6_SWIZZLE_9_17)
		args->swizzle_mode = I915_BIT_6_SWIZZLE_9;
	if (args->swizzle_mode == I915_BIT_6_SWIZZLE_9_10_17)
		args->swizzle_mode = I915_BIT_6_SWIZZLE_9_10;

	drm_gem_object_unreference(obj);
	mutex_unlock(&dev->struct_mutex);

	return 0;
}

/**
 * Swap every 64 bytes of this page around, to account for it having a new
 * bit 17 of its physical address and therefore being interpreted differently
 * by the GPU.
 */
static int
i915_gem_swizzle_page(struct page *page)
{
	char *vaddr;
	int i;
	char temp[64];

	vaddr = kmap(page);
	if (vaddr == NULL)
		return -ENOMEM;

	for (i = 0; i < PAGE_SIZE; i += 128) {
		memcpy(temp, &vaddr[i], 64);
		memcpy(&vaddr[i], &vaddr[i + 64], 64);
		memcpy(&vaddr[i + 64], temp, 64);
	}

	kunmap(page);
>>>>>>> 6574612f

	return 0;
}

void
i915_gem_object_do_bit_17_swizzle(struct drm_gem_object *obj)
{
	struct drm_device *dev = obj->dev;
	drm_i915_private_t *dev_priv = dev->dev_private;
	struct drm_i915_gem_object *obj_priv = obj->driver_private;
	int page_count = obj->size >> PAGE_SHIFT;
	int i;

	if (dev_priv->mm.bit_6_swizzle_x != I915_BIT_6_SWIZZLE_9_10_17)
		return;

	if (obj_priv->bit_17 == NULL)
		return;

	for (i = 0; i < page_count; i++) {
		char new_bit_17 = page_to_phys(obj_priv->pages[i]) >> 17;
		if ((new_bit_17 & 0x1) !=
		    (test_bit(i, obj_priv->bit_17) != 0)) {
			int ret = i915_gem_swizzle_page(obj_priv->pages[i]);
			if (ret != 0) {
				DRM_ERROR("Failed to swizzle page\n");
				return;
			}
			set_page_dirty(obj_priv->pages[i]);
		}
	}
}

void
i915_gem_object_save_bit_17_swizzle(struct drm_gem_object *obj)
{
	struct drm_device *dev = obj->dev;
	drm_i915_private_t *dev_priv = dev->dev_private;
	struct drm_i915_gem_object *obj_priv = obj->driver_private;
	int page_count = obj->size >> PAGE_SHIFT;
	int i;

	if (dev_priv->mm.bit_6_swizzle_x != I915_BIT_6_SWIZZLE_9_10_17)
		return;

	if (obj_priv->bit_17 == NULL) {
		obj_priv->bit_17 = kmalloc(BITS_TO_LONGS(page_count) *
					   sizeof(long), GFP_KERNEL);
		if (obj_priv->bit_17 == NULL) {
			DRM_ERROR("Failed to allocate memory for bit 17 "
				  "record\n");
			return;
		}
	}

	for (i = 0; i < page_count; i++) {
		if (page_to_phys(obj_priv->pages[i]) & (1 << 17))
			__set_bit(i, obj_priv->bit_17);
		else
			__clear_bit(i, obj_priv->bit_17);
	}
}<|MERGE_RESOLUTION|>--- conflicted
+++ resolved
@@ -129,13 +129,8 @@
 				swizzle_y = I915_BIT_6_SWIZZLE_9_11;
 			} else {
 				/* Bit 17 swizzling by the CPU in addition. */
-<<<<<<< HEAD
-				swizzle_x = I915_BIT_6_SWIZZLE_UNKNOWN;
-				swizzle_y = I915_BIT_6_SWIZZLE_UNKNOWN;
-=======
 				swizzle_x = I915_BIT_6_SWIZZLE_9_10_17;
 				swizzle_y = I915_BIT_6_SWIZZLE_9_17;
->>>>>>> 6574612f
 			}
 			break;
 		}
@@ -374,10 +369,6 @@
 		DRM_ERROR("unknown tiling mode\n");
 	}
 
-<<<<<<< HEAD
-	drm_gem_object_unreference(obj);
-	mutex_unlock(&dev->struct_mutex);
-=======
 	/* Hide bit 17 from the user -- see comment in i915_gem_set_tiling */
 	if (args->swizzle_mode == I915_BIT_6_SWIZZLE_9_17)
 		args->swizzle_mode = I915_BIT_6_SWIZZLE_9;
@@ -413,7 +404,6 @@
 	}
 
 	kunmap(page);
->>>>>>> 6574612f
 
 	return 0;
 }
