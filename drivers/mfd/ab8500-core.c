/*
 * Copyright (C) ST-Ericsson SA 2010
 *
 * License Terms: GNU General Public License v2
 * Author: Srinidhi Kasagar <srinidhi.kasagar@stericsson.com>
 * Author: Rabin Vincent <rabin.vincent@stericsson.com>
 * Author: Mattias Wallin <mattias.wallin@stericsson.com>
 */

#include <linux/kernel.h>
#include <linux/slab.h>
#include <linux/init.h>
#include <linux/irq.h>
#include <linux/irqdomain.h>
#include <linux/delay.h>
#include <linux/interrupt.h>
#include <linux/module.h>
#include <linux/platform_device.h>
#include <linux/mfd/core.h>
#include <linux/mfd/abx500.h>
#include <linux/mfd/abx500/ab8500.h>
#include <linux/mfd/dbx500-prcmu.h>
#include <linux/regulator/ab8500.h>
#include <linux/of.h>
#include <linux/of_device.h>

/*
 * Interrupt register offsets
 * Bank : 0x0E
 */
#define AB8500_IT_SOURCE1_REG		0x00
#define AB8500_IT_SOURCE2_REG		0x01
#define AB8500_IT_SOURCE3_REG		0x02
#define AB8500_IT_SOURCE4_REG		0x03
#define AB8500_IT_SOURCE5_REG		0x04
#define AB8500_IT_SOURCE6_REG		0x05
#define AB8500_IT_SOURCE7_REG		0x06
#define AB8500_IT_SOURCE8_REG		0x07
#define AB9540_IT_SOURCE13_REG		0x0C
#define AB8500_IT_SOURCE19_REG		0x12
#define AB8500_IT_SOURCE20_REG		0x13
#define AB8500_IT_SOURCE21_REG		0x14
#define AB8500_IT_SOURCE22_REG		0x15
#define AB8500_IT_SOURCE23_REG		0x16
#define AB8500_IT_SOURCE24_REG		0x17

/*
 * latch registers
 */
#define AB8500_IT_LATCH1_REG		0x20
#define AB8500_IT_LATCH2_REG		0x21
#define AB8500_IT_LATCH3_REG		0x22
#define AB8500_IT_LATCH4_REG		0x23
#define AB8500_IT_LATCH5_REG		0x24
#define AB8500_IT_LATCH6_REG		0x25
#define AB8500_IT_LATCH7_REG		0x26
#define AB8500_IT_LATCH8_REG		0x27
#define AB8500_IT_LATCH9_REG		0x28
#define AB8500_IT_LATCH10_REG		0x29
#define AB8500_IT_LATCH12_REG		0x2B
#define AB9540_IT_LATCH13_REG		0x2C
#define AB8500_IT_LATCH19_REG		0x32
#define AB8500_IT_LATCH20_REG		0x33
#define AB8500_IT_LATCH21_REG		0x34
#define AB8500_IT_LATCH22_REG		0x35
#define AB8500_IT_LATCH23_REG		0x36
#define AB8500_IT_LATCH24_REG		0x37

/*
 * mask registers
 */

#define AB8500_IT_MASK1_REG		0x40
#define AB8500_IT_MASK2_REG		0x41
#define AB8500_IT_MASK3_REG		0x42
#define AB8500_IT_MASK4_REG		0x43
#define AB8500_IT_MASK5_REG		0x44
#define AB8500_IT_MASK6_REG		0x45
#define AB8500_IT_MASK7_REG		0x46
#define AB8500_IT_MASK8_REG		0x47
#define AB8500_IT_MASK9_REG		0x48
#define AB8500_IT_MASK10_REG		0x49
#define AB8500_IT_MASK11_REG		0x4A
#define AB8500_IT_MASK12_REG		0x4B
#define AB8500_IT_MASK13_REG		0x4C
#define AB8500_IT_MASK14_REG		0x4D
#define AB8500_IT_MASK15_REG		0x4E
#define AB8500_IT_MASK16_REG		0x4F
#define AB8500_IT_MASK17_REG		0x50
#define AB8500_IT_MASK18_REG		0x51
#define AB8500_IT_MASK19_REG		0x52
#define AB8500_IT_MASK20_REG		0x53
#define AB8500_IT_MASK21_REG		0x54
#define AB8500_IT_MASK22_REG		0x55
#define AB8500_IT_MASK23_REG		0x56
#define AB8500_IT_MASK24_REG		0x57

/*
 * latch hierarchy registers
 */
#define AB8500_IT_LATCHHIER1_REG	0x60
#define AB8500_IT_LATCHHIER2_REG	0x61
#define AB8500_IT_LATCHHIER3_REG	0x62

#define AB8500_IT_LATCHHIER_NUM		3

#define AB8500_REV_REG			0x80
#define AB8500_IC_NAME_REG		0x82
#define AB8500_SWITCH_OFF_STATUS	0x00

#define AB8500_TURN_ON_STATUS		0x00

static bool no_bm; /* No battery management */
module_param(no_bm, bool, S_IRUGO);

#define AB9540_MODEM_CTRL2_REG			0x23
#define AB9540_MODEM_CTRL2_SWDBBRSTN_BIT	BIT(2)

/*
 * Map interrupt numbers to the LATCH and MASK register offsets, Interrupt
 * numbers are indexed into this array with (num / 8). The interupts are
 * defined in linux/mfd/ab8500.h
 *
 * This is one off from the register names, i.e. AB8500_IT_MASK1_REG is at
 * offset 0.
 */
/* AB8500 support */
static const int ab8500_irq_regoffset[AB8500_NUM_IRQ_REGS] = {
	0, 1, 2, 3, 4, 6, 7, 8, 9, 11, 18, 19, 20, 21,
};

/* AB9540 support */
static const int ab9540_irq_regoffset[AB9540_NUM_IRQ_REGS] = {
	0, 1, 2, 3, 4, 6, 7, 8, 9, 11, 18, 19, 20, 21, 12, 13, 24,
};

static const char ab8500_version_str[][7] = {
	[AB8500_VERSION_AB8500] = "AB8500",
	[AB8500_VERSION_AB8505] = "AB8505",
	[AB8500_VERSION_AB9540] = "AB9540",
	[AB8500_VERSION_AB8540] = "AB8540",
};

static int ab8500_prcmu_write(struct ab8500 *ab8500, u16 addr, u8 data)
{
	int ret;

	ret = prcmu_abb_write((u8)(addr >> 8), (u8)(addr & 0xFF), &data, 1);
	if (ret < 0)
		dev_err(ab8500->dev, "prcmu i2c error %d\n", ret);
	return ret;
}

static int ab8500_prcmu_write_masked(struct ab8500 *ab8500, u16 addr, u8 mask,
	u8 data)
{
	int ret;

	ret = prcmu_abb_write_masked((u8)(addr >> 8), (u8)(addr & 0xFF), &data,
		&mask, 1);
	if (ret < 0)
		dev_err(ab8500->dev, "prcmu i2c error %d\n", ret);
	return ret;
}

static int ab8500_prcmu_read(struct ab8500 *ab8500, u16 addr)
{
	int ret;
	u8 data;

	ret = prcmu_abb_read((u8)(addr >> 8), (u8)(addr & 0xFF), &data, 1);
	if (ret < 0) {
		dev_err(ab8500->dev, "prcmu i2c error %d\n", ret);
		return ret;
	}
	return (int)data;
}

static int ab8500_get_chip_id(struct device *dev)
{
	struct ab8500 *ab8500;

	if (!dev)
		return -EINVAL;
	ab8500 = dev_get_drvdata(dev->parent);
	return ab8500 ? (int)ab8500->chip_id : -EINVAL;
}

static int set_register_interruptible(struct ab8500 *ab8500, u8 bank,
	u8 reg, u8 data)
{
	int ret;
	/*
	 * Put the u8 bank and u8 register together into a an u16.
	 * The bank on higher 8 bits and register in lower 8 bits.
	 * */
	u16 addr = ((u16)bank) << 8 | reg;

	dev_vdbg(ab8500->dev, "wr: addr %#x <= %#x\n", addr, data);

	mutex_lock(&ab8500->lock);

	ret = ab8500->write(ab8500, addr, data);
	if (ret < 0)
		dev_err(ab8500->dev, "failed to write reg %#x: %d\n",
			addr, ret);
	mutex_unlock(&ab8500->lock);

	return ret;
}

static int ab8500_set_register(struct device *dev, u8 bank,
	u8 reg, u8 value)
{
	int ret;
	struct ab8500 *ab8500 = dev_get_drvdata(dev->parent);

	atomic_inc(&ab8500->transfer_ongoing);
	ret = set_register_interruptible(ab8500, bank, reg, value);
	atomic_dec(&ab8500->transfer_ongoing);
	return ret;
}

static int get_register_interruptible(struct ab8500 *ab8500, u8 bank,
	u8 reg, u8 *value)
{
	int ret;
	/* put the u8 bank and u8 reg together into a an u16.
	 * bank on higher 8 bits and reg in lower */
	u16 addr = ((u16)bank) << 8 | reg;

	mutex_lock(&ab8500->lock);

	ret = ab8500->read(ab8500, addr);
	if (ret < 0)
		dev_err(ab8500->dev, "failed to read reg %#x: %d\n",
			addr, ret);
	else
		*value = ret;

	mutex_unlock(&ab8500->lock);
	dev_vdbg(ab8500->dev, "rd: addr %#x => data %#x\n", addr, ret);

	return ret;
}

static int ab8500_get_register(struct device *dev, u8 bank,
	u8 reg, u8 *value)
{
	int ret;
	struct ab8500 *ab8500 = dev_get_drvdata(dev->parent);

	atomic_inc(&ab8500->transfer_ongoing);
	ret = get_register_interruptible(ab8500, bank, reg, value);
	atomic_dec(&ab8500->transfer_ongoing);
	return ret;
}

static int mask_and_set_register_interruptible(struct ab8500 *ab8500, u8 bank,
	u8 reg, u8 bitmask, u8 bitvalues)
{
	int ret;
	/* put the u8 bank and u8 reg together into a an u16.
	 * bank on higher 8 bits and reg in lower */
	u16 addr = ((u16)bank) << 8 | reg;

	mutex_lock(&ab8500->lock);

	if (ab8500->write_masked == NULL) {
		u8 data;

		ret = ab8500->read(ab8500, addr);
		if (ret < 0) {
			dev_err(ab8500->dev, "failed to read reg %#x: %d\n",
				addr, ret);
			goto out;
		}

		data = (u8)ret;
		data = (~bitmask & data) | (bitmask & bitvalues);

		ret = ab8500->write(ab8500, addr, data);
		if (ret < 0)
			dev_err(ab8500->dev, "failed to write reg %#x: %d\n",
				addr, ret);

		dev_vdbg(ab8500->dev, "mask: addr %#x => data %#x\n", addr,
			data);
		goto out;
	}
	ret = ab8500->write_masked(ab8500, addr, bitmask, bitvalues);
	if (ret < 0)
		dev_err(ab8500->dev, "failed to modify reg %#x: %d\n", addr,
			ret);
out:
	mutex_unlock(&ab8500->lock);
	return ret;
}

static int ab8500_mask_and_set_register(struct device *dev,
	u8 bank, u8 reg, u8 bitmask, u8 bitvalues)
{
	int ret;
	struct ab8500 *ab8500 = dev_get_drvdata(dev->parent);

	atomic_inc(&ab8500->transfer_ongoing);
	ret= mask_and_set_register_interruptible(ab8500, bank, reg,
						 bitmask, bitvalues);
	atomic_dec(&ab8500->transfer_ongoing);
	return ret;
}

static struct abx500_ops ab8500_ops = {
	.get_chip_id = ab8500_get_chip_id,
	.get_register = ab8500_get_register,
	.set_register = ab8500_set_register,
	.get_register_page = NULL,
	.set_register_page = NULL,
	.mask_and_set_register = ab8500_mask_and_set_register,
	.event_registers_startup_state_get = NULL,
	.startup_irq_enabled = NULL,
};

static void ab8500_irq_lock(struct irq_data *data)
{
	struct ab8500 *ab8500 = irq_data_get_irq_chip_data(data);

	mutex_lock(&ab8500->irq_lock);
	atomic_inc(&ab8500->transfer_ongoing);
}

static void ab8500_irq_sync_unlock(struct irq_data *data)
{
	struct ab8500 *ab8500 = irq_data_get_irq_chip_data(data);
	int i;

	for (i = 0; i < ab8500->mask_size; i++) {
		u8 old = ab8500->oldmask[i];
		u8 new = ab8500->mask[i];
		int reg;

		if (new == old)
			continue;

		/*
		 * Interrupt register 12 doesn't exist prior to AB8500 version
		 * 2.0
		 */
		if (ab8500->irq_reg_offset[i] == 11 &&
			is_ab8500_1p1_or_earlier(ab8500))
			continue;

		ab8500->oldmask[i] = new;

		reg = AB8500_IT_MASK1_REG + ab8500->irq_reg_offset[i];
		set_register_interruptible(ab8500, AB8500_INTERRUPT, reg, new);
	}
	atomic_dec(&ab8500->transfer_ongoing);
	mutex_unlock(&ab8500->irq_lock);
}

static void ab8500_irq_mask(struct irq_data *data)
{
	struct ab8500 *ab8500 = irq_data_get_irq_chip_data(data);
	int offset = data->hwirq;
	int index = offset / 8;
	int mask = 1 << (offset % 8);

	ab8500->mask[index] |= mask;
}

static void ab8500_irq_unmask(struct irq_data *data)
{
	struct ab8500 *ab8500 = irq_data_get_irq_chip_data(data);
	int offset = data->hwirq;
	int index = offset / 8;
	int mask = 1 << (offset % 8);

	ab8500->mask[index] &= ~mask;
}

static struct irq_chip ab8500_irq_chip = {
	.name			= "ab8500",
	.irq_bus_lock		= ab8500_irq_lock,
	.irq_bus_sync_unlock	= ab8500_irq_sync_unlock,
	.irq_mask		= ab8500_irq_mask,
	.irq_disable		= ab8500_irq_mask,
	.irq_unmask		= ab8500_irq_unmask,
};

static int ab8500_handle_hierarchical_line(struct ab8500 *ab8500,
					int latch_offset, u8 latch_val)
{
	int int_bit = __ffs(latch_val);
	int line, i;

	do {
		int_bit = __ffs(latch_val);

		for (i = 0; i < ab8500->mask_size; i++)
			if (ab8500->irq_reg_offset[i] == latch_offset)
				break;

		if (i >= ab8500->mask_size) {
			dev_err(ab8500->dev, "Register offset 0x%2x not declared\n",
					latch_offset);
			return -ENXIO;
		}

		line = (i << 3) + int_bit;
		latch_val &= ~(1 << int_bit);

		handle_nested_irq(ab8500->irq_base + line);
	} while (latch_val);

	return 0;
}

static int ab8500_handle_hierarchical_latch(struct ab8500 *ab8500,
					int hier_offset, u8 hier_val)
{
	int latch_bit, status;
	u8 latch_offset, latch_val;

	do {
		latch_bit = __ffs(hier_val);
		latch_offset = (hier_offset << 3) + latch_bit;

		/* Fix inconsistent ITFromLatch25 bit mapping... */
		if (unlikely(latch_offset == 17))
			latch_offset = 24;

		status = get_register_interruptible(ab8500,
				AB8500_INTERRUPT,
				AB8500_IT_LATCH1_REG + latch_offset,
				&latch_val);
		if (status < 0 || latch_val == 0)
			goto discard;

		status = ab8500_handle_hierarchical_line(ab8500,
				latch_offset, latch_val);
		if (status < 0)
			return status;
discard:
		hier_val &= ~(1 << latch_bit);
	} while (hier_val);

	return 0;
}

static irqreturn_t ab8500_hierarchical_irq(int irq, void *dev)
{
	struct ab8500 *ab8500 = dev;
	u8 i;

	dev_vdbg(ab8500->dev, "interrupt\n");

	/*  Hierarchical interrupt version */
	for (i = 0; i < AB8500_IT_LATCHHIER_NUM; i++) {
		int status;
		u8 hier_val;

		status = get_register_interruptible(ab8500, AB8500_INTERRUPT,
			AB8500_IT_LATCHHIER1_REG + i, &hier_val);
		if (status < 0 || hier_val == 0)
			continue;

		status = ab8500_handle_hierarchical_latch(ab8500, i, hier_val);
		if (status < 0)
			break;
	}
	return IRQ_HANDLED;
}

/**
 * ab8500_irq_get_virq(): Map an interrupt on a chip to a virtual IRQ
 *
 * @ab8500: ab8500_irq controller to operate on.
 * @irq: index of the interrupt requested in the chip IRQs
 *
 * Useful for drivers to request their own IRQs.
 */
static int ab8500_irq_get_virq(struct ab8500 *ab8500, int irq)
{
	if (!ab8500)
		return -EINVAL;

	return irq_create_mapping(ab8500->domain, irq);
}

static irqreturn_t ab8500_irq(int irq, void *dev)
{
	struct ab8500 *ab8500 = dev;
	int i;

	dev_vdbg(ab8500->dev, "interrupt\n");

	atomic_inc(&ab8500->transfer_ongoing);

	for (i = 0; i < ab8500->mask_size; i++) {
		int regoffset = ab8500->irq_reg_offset[i];
		int status;
		u8 value;

		/*
		 * Interrupt register 12 doesn't exist prior to AB8500 version
		 * 2.0
		 */
		if (regoffset == 11 && is_ab8500_1p1_or_earlier(ab8500))
			continue;

		status = get_register_interruptible(ab8500, AB8500_INTERRUPT,
			AB8500_IT_LATCH1_REG + regoffset, &value);
		if (status < 0 || value == 0)
			continue;

		do {
			int bit = __ffs(value);
			int line = i * 8 + bit;
			int virq = ab8500_irq_get_virq(ab8500, line);

			handle_nested_irq(virq);
			value &= ~(1 << bit);

		} while (value);
	}
	atomic_dec(&ab8500->transfer_ongoing);
	return IRQ_HANDLED;
}

<<<<<<< HEAD
/**
 * ab8500_irq_get_virq(): Map an interrupt on a chip to a virtual IRQ
 *
 * @ab8500: ab8500_irq controller to operate on.
 * @irq: index of the interrupt requested in the chip IRQs
 *
 * Useful for drivers to request their own IRQs.
 */
int ab8500_irq_get_virq(struct ab8500 *ab8500, int irq)
{
	if (!ab8500)
		return -EINVAL;

	return irq_create_mapping(ab8500->domain, irq);
}
EXPORT_SYMBOL_GPL(ab8500_irq_get_virq);

static int ab8500_irq_map(struct irq_domain *d, unsigned int virq,
				irq_hw_number_t hwirq)
{
	struct ab8500 *ab8500 = d->host_data;

	if (!ab8500)
		return -EINVAL;

=======
static int ab8500_irq_map(struct irq_domain *d, unsigned int virq,
				irq_hw_number_t hwirq)
{
	struct ab8500 *ab8500 = d->host_data;

	if (!ab8500)
		return -EINVAL;

>>>>>>> 4a8e43fe
	irq_set_chip_data(virq, ab8500);
	irq_set_chip_and_handler(virq, &ab8500_irq_chip,
				handle_simple_irq);
	irq_set_nested_thread(virq, 1);
#ifdef CONFIG_ARM
	set_irq_flags(virq, IRQF_VALID);
#else
	irq_set_noprobe(virq);
#endif

	return 0;
}

static struct irq_domain_ops ab8500_irq_ops = {
        .map    = ab8500_irq_map,
        .xlate  = irq_domain_xlate_twocell,
};

static int ab8500_irq_init(struct ab8500 *ab8500, struct device_node *np)
{
	int num_irqs;

	if (is_ab9540(ab8500))
		num_irqs = AB9540_NR_IRQS;
	else if (is_ab8505(ab8500))
		num_irqs = AB8505_NR_IRQS;
	else
		num_irqs = AB8500_NR_IRQS;

	if (ab8500->irq_base) {
		ab8500->domain = irq_domain_add_legacy(
			NULL, num_irqs, ab8500->irq_base,
			0, &ab8500_irq_ops, ab8500);
	}
	else {
		ab8500->domain = irq_domain_add_linear(
			np, num_irqs, &ab8500_irq_ops, ab8500);
<<<<<<< HEAD
	}

	if (!ab8500->domain) {
		dev_err(ab8500->dev, "Failed to create irqdomain\n");
		return -ENOSYS;
	}

=======
	}

	if (!ab8500->domain) {
		dev_err(ab8500->dev, "Failed to create irqdomain\n");
		return -ENOSYS;
	}

>>>>>>> 4a8e43fe
	return 0;
}

int ab8500_suspend(struct ab8500 *ab8500)
{
	if (atomic_read(&ab8500->transfer_ongoing))
		return -EINVAL;
	else
		return 0;
}

/* AB8500 GPIO Resources */
static struct resource __devinitdata ab8500_gpio_resources[] = {
	{
		.name	= "GPIO_INT6",
		.start	= AB8500_INT_GPIO6R,
		.end	= AB8500_INT_GPIO41F,
		.flags	= IORESOURCE_IRQ,
	}
};

/* AB9540 GPIO Resources */
static struct resource __devinitdata ab9540_gpio_resources[] = {
	{
		.name	= "GPIO_INT6",
		.start	= AB8500_INT_GPIO6R,
		.end	= AB8500_INT_GPIO41F,
		.flags	= IORESOURCE_IRQ,
	},
	{
		.name	= "GPIO_INT14",
		.start	= AB9540_INT_GPIO50R,
		.end	= AB9540_INT_GPIO54R,
		.flags	= IORESOURCE_IRQ,
	},
	{
		.name	= "GPIO_INT15",
		.start	= AB9540_INT_GPIO50F,
		.end	= AB9540_INT_GPIO54F,
		.flags	= IORESOURCE_IRQ,
	}
};

static struct resource __devinitdata ab8500_gpadc_resources[] = {
	{
		.name	= "HW_CONV_END",
		.start	= AB8500_INT_GP_HW_ADC_CONV_END,
		.end	= AB8500_INT_GP_HW_ADC_CONV_END,
		.flags	= IORESOURCE_IRQ,
	},
	{
		.name	= "SW_CONV_END",
		.start	= AB8500_INT_GP_SW_ADC_CONV_END,
		.end	= AB8500_INT_GP_SW_ADC_CONV_END,
		.flags	= IORESOURCE_IRQ,
	},
};

static struct resource __devinitdata ab8500_rtc_resources[] = {
	{
		.name	= "60S",
		.start	= AB8500_INT_RTC_60S,
		.end	= AB8500_INT_RTC_60S,
		.flags	= IORESOURCE_IRQ,
	},
	{
		.name	= "ALARM",
		.start	= AB8500_INT_RTC_ALARM,
		.end	= AB8500_INT_RTC_ALARM,
		.flags	= IORESOURCE_IRQ,
	},
};

static struct resource __devinitdata ab8500_poweronkey_db_resources[] = {
	{
		.name	= "ONKEY_DBF",
		.start	= AB8500_INT_PON_KEY1DB_F,
		.end	= AB8500_INT_PON_KEY1DB_F,
		.flags	= IORESOURCE_IRQ,
	},
	{
		.name	= "ONKEY_DBR",
		.start	= AB8500_INT_PON_KEY1DB_R,
		.end	= AB8500_INT_PON_KEY1DB_R,
		.flags	= IORESOURCE_IRQ,
	},
};

static struct resource __devinitdata ab8500_av_acc_detect_resources[] = {
	{
	       .name = "ACC_DETECT_1DB_F",
	       .start = AB8500_INT_ACC_DETECT_1DB_F,
	       .end = AB8500_INT_ACC_DETECT_1DB_F,
	       .flags = IORESOURCE_IRQ,
	},
	{
	       .name = "ACC_DETECT_1DB_R",
	       .start = AB8500_INT_ACC_DETECT_1DB_R,
	       .end = AB8500_INT_ACC_DETECT_1DB_R,
	       .flags = IORESOURCE_IRQ,
	},
	{
	       .name = "ACC_DETECT_21DB_F",
	       .start = AB8500_INT_ACC_DETECT_21DB_F,
	       .end = AB8500_INT_ACC_DETECT_21DB_F,
	       .flags = IORESOURCE_IRQ,
	},
	{
	       .name = "ACC_DETECT_21DB_R",
	       .start = AB8500_INT_ACC_DETECT_21DB_R,
	       .end = AB8500_INT_ACC_DETECT_21DB_R,
	       .flags = IORESOURCE_IRQ,
	},
	{
	       .name = "ACC_DETECT_22DB_F",
	       .start = AB8500_INT_ACC_DETECT_22DB_F,
	       .end = AB8500_INT_ACC_DETECT_22DB_F,
	       .flags = IORESOURCE_IRQ,
	},
	{
	       .name = "ACC_DETECT_22DB_R",
	       .start = AB8500_INT_ACC_DETECT_22DB_R,
	       .end = AB8500_INT_ACC_DETECT_22DB_R,
	       .flags = IORESOURCE_IRQ,
	},
};

static struct resource __devinitdata ab8500_charger_resources[] = {
	{
		.name = "MAIN_CH_UNPLUG_DET",
		.start = AB8500_INT_MAIN_CH_UNPLUG_DET,
		.end = AB8500_INT_MAIN_CH_UNPLUG_DET,
		.flags = IORESOURCE_IRQ,
	},
	{
		.name = "MAIN_CHARGE_PLUG_DET",
		.start = AB8500_INT_MAIN_CH_PLUG_DET,
		.end = AB8500_INT_MAIN_CH_PLUG_DET,
		.flags = IORESOURCE_IRQ,
	},
	{
		.name = "VBUS_DET_R",
		.start = AB8500_INT_VBUS_DET_R,
		.end = AB8500_INT_VBUS_DET_R,
		.flags = IORESOURCE_IRQ,
	},
	{
		.name = "VBUS_DET_F",
		.start = AB8500_INT_VBUS_DET_F,
		.end = AB8500_INT_VBUS_DET_F,
		.flags = IORESOURCE_IRQ,
	},
	{
		.name = "USB_LINK_STATUS",
		.start = AB8500_INT_USB_LINK_STATUS,
		.end = AB8500_INT_USB_LINK_STATUS,
		.flags = IORESOURCE_IRQ,
	},
	{
		.name = "VBUS_OVV",
		.start = AB8500_INT_VBUS_OVV,
		.end = AB8500_INT_VBUS_OVV,
		.flags = IORESOURCE_IRQ,
	},
	{
		.name = "USB_CH_TH_PROT_R",
		.start = AB8500_INT_USB_CH_TH_PROT_R,
		.end = AB8500_INT_USB_CH_TH_PROT_R,
		.flags = IORESOURCE_IRQ,
	},
	{
		.name = "USB_CH_TH_PROT_F",
		.start = AB8500_INT_USB_CH_TH_PROT_F,
		.end = AB8500_INT_USB_CH_TH_PROT_F,
		.flags = IORESOURCE_IRQ,
	},
	{
		.name = "MAIN_EXT_CH_NOT_OK",
		.start = AB8500_INT_MAIN_EXT_CH_NOT_OK,
		.end = AB8500_INT_MAIN_EXT_CH_NOT_OK,
		.flags = IORESOURCE_IRQ,
	},
	{
		.name = "MAIN_CH_TH_PROT_R",
		.start = AB8500_INT_MAIN_CH_TH_PROT_R,
		.end = AB8500_INT_MAIN_CH_TH_PROT_R,
		.flags = IORESOURCE_IRQ,
	},
	{
		.name = "MAIN_CH_TH_PROT_F",
		.start = AB8500_INT_MAIN_CH_TH_PROT_F,
		.end = AB8500_INT_MAIN_CH_TH_PROT_F,
		.flags = IORESOURCE_IRQ,
	},
	{
		.name = "USB_CHARGER_NOT_OKR",
		.start = AB8500_INT_USB_CHARGER_NOT_OKR,
		.end = AB8500_INT_USB_CHARGER_NOT_OKR,
		.flags = IORESOURCE_IRQ,
	},
	{
		.name = "CH_WD_EXP",
		.start = AB8500_INT_CH_WD_EXP,
		.end = AB8500_INT_CH_WD_EXP,
		.flags = IORESOURCE_IRQ,
	},
};

static struct resource __devinitdata ab8500_btemp_resources[] = {
	{
		.name = "BAT_CTRL_INDB",
		.start = AB8500_INT_BAT_CTRL_INDB,
		.end = AB8500_INT_BAT_CTRL_INDB,
		.flags = IORESOURCE_IRQ,
	},
	{
		.name = "BTEMP_LOW",
		.start = AB8500_INT_BTEMP_LOW,
		.end = AB8500_INT_BTEMP_LOW,
		.flags = IORESOURCE_IRQ,
	},
	{
		.name = "BTEMP_HIGH",
		.start = AB8500_INT_BTEMP_HIGH,
		.end = AB8500_INT_BTEMP_HIGH,
		.flags = IORESOURCE_IRQ,
	},
	{
		.name = "BTEMP_LOW_MEDIUM",
		.start = AB8500_INT_BTEMP_LOW_MEDIUM,
		.end = AB8500_INT_BTEMP_LOW_MEDIUM,
		.flags = IORESOURCE_IRQ,
	},
	{
		.name = "BTEMP_MEDIUM_HIGH",
		.start = AB8500_INT_BTEMP_MEDIUM_HIGH,
		.end = AB8500_INT_BTEMP_MEDIUM_HIGH,
		.flags = IORESOURCE_IRQ,
	},
};

static struct resource __devinitdata ab8500_fg_resources[] = {
	{
		.name = "NCONV_ACCU",
		.start = AB8500_INT_CCN_CONV_ACC,
		.end = AB8500_INT_CCN_CONV_ACC,
		.flags = IORESOURCE_IRQ,
	},
	{
		.name = "BATT_OVV",
		.start = AB8500_INT_BATT_OVV,
		.end = AB8500_INT_BATT_OVV,
		.flags = IORESOURCE_IRQ,
	},
	{
		.name = "LOW_BAT_F",
		.start = AB8500_INT_LOW_BAT_F,
		.end = AB8500_INT_LOW_BAT_F,
		.flags = IORESOURCE_IRQ,
	},
	{
		.name = "LOW_BAT_R",
		.start = AB8500_INT_LOW_BAT_R,
		.end = AB8500_INT_LOW_BAT_R,
		.flags = IORESOURCE_IRQ,
	},
	{
		.name = "CC_INT_CALIB",
		.start = AB8500_INT_CC_INT_CALIB,
		.end = AB8500_INT_CC_INT_CALIB,
		.flags = IORESOURCE_IRQ,
	},
	{
		.name = "CCEOC",
		.start = AB8500_INT_CCEOC,
		.end = AB8500_INT_CCEOC,
		.flags = IORESOURCE_IRQ,
	},
};

static struct resource __devinitdata ab8500_chargalg_resources[] = {};

#ifdef CONFIG_DEBUG_FS
static struct resource __devinitdata ab8500_debug_resources[] = {
	{
		.name	= "IRQ_FIRST",
		.start	= AB8500_INT_MAIN_EXT_CH_NOT_OK,
		.end	= AB8500_INT_MAIN_EXT_CH_NOT_OK,
		.flags	= IORESOURCE_IRQ,
	},
	{
		.name	= "IRQ_LAST",
		.start	= AB8500_INT_XTAL32K_KO,
		.end	= AB8500_INT_XTAL32K_KO,
		.flags	= IORESOURCE_IRQ,
	},
};
#endif

static struct resource __devinitdata ab8500_usb_resources[] = {
	{
		.name = "ID_WAKEUP_R",
		.start = AB8500_INT_ID_WAKEUP_R,
		.end = AB8500_INT_ID_WAKEUP_R,
		.flags = IORESOURCE_IRQ,
	},
	{
		.name = "ID_WAKEUP_F",
		.start = AB8500_INT_ID_WAKEUP_F,
		.end = AB8500_INT_ID_WAKEUP_F,
		.flags = IORESOURCE_IRQ,
	},
	{
		.name = "VBUS_DET_F",
		.start = AB8500_INT_VBUS_DET_F,
		.end = AB8500_INT_VBUS_DET_F,
		.flags = IORESOURCE_IRQ,
	},
	{
		.name = "VBUS_DET_R",
		.start = AB8500_INT_VBUS_DET_R,
		.end = AB8500_INT_VBUS_DET_R,
		.flags = IORESOURCE_IRQ,
	},
	{
		.name = "USB_LINK_STATUS",
		.start = AB8500_INT_USB_LINK_STATUS,
		.end = AB8500_INT_USB_LINK_STATUS,
		.flags = IORESOURCE_IRQ,
	},
	{
		.name = "USB_ADP_PROBE_PLUG",
		.start = AB8500_INT_ADP_PROBE_PLUG,
		.end = AB8500_INT_ADP_PROBE_PLUG,
		.flags = IORESOURCE_IRQ,
	},
	{
		.name = "USB_ADP_PROBE_UNPLUG",
		.start = AB8500_INT_ADP_PROBE_UNPLUG,
		.end = AB8500_INT_ADP_PROBE_UNPLUG,
		.flags = IORESOURCE_IRQ,
	},
};

static struct resource __devinitdata ab8505_iddet_resources[] = {
	{
		.name  = "KeyDeglitch",
		.start = AB8505_INT_KEYDEGLITCH,
		.end   = AB8505_INT_KEYDEGLITCH,
		.flags = IORESOURCE_IRQ,
	},
	{
		.name  = "KP",
		.start = AB8505_INT_KP,
		.end   = AB8505_INT_KP,
		.flags = IORESOURCE_IRQ,
	},
	{
		.name  = "IKP",
		.start = AB8505_INT_IKP,
		.end   = AB8505_INT_IKP,
		.flags = IORESOURCE_IRQ,
	},
	{
		.name  = "IKR",
		.start = AB8505_INT_IKR,
		.end   = AB8505_INT_IKR,
		.flags = IORESOURCE_IRQ,
	},
	{
		.name  = "KeyStuck",
		.start = AB8505_INT_KEYSTUCK,
		.end   = AB8505_INT_KEYSTUCK,
		.flags = IORESOURCE_IRQ,
	},
};

static struct resource __devinitdata ab8500_temp_resources[] = {
	{
		.name  = "AB8500_TEMP_WARM",
		.start = AB8500_INT_TEMP_WARM,
		.end   = AB8500_INT_TEMP_WARM,
		.flags = IORESOURCE_IRQ,
	},
};

static struct mfd_cell __devinitdata abx500_common_devs[] = {
#ifdef CONFIG_DEBUG_FS
	{
		.name = "ab8500-debug",
		.of_compatible = "stericsson,ab8500-debug",
		.num_resources = ARRAY_SIZE(ab8500_debug_resources),
		.resources = ab8500_debug_resources,
	},
#endif
	{
		.name = "ab8500-sysctrl",
		.of_compatible = "stericsson,ab8500-sysctrl",
	},
	{
		.name = "ab8500-regulator",
		.of_compatible = "stericsson,ab8500-regulator",
	},
	{
		.name = "ab8500-gpadc",
		.of_compatible = "stericsson,ab8500-gpadc",
		.num_resources = ARRAY_SIZE(ab8500_gpadc_resources),
		.resources = ab8500_gpadc_resources,
	},
	{
		.name = "ab8500-rtc",
		.of_compatible = "stericsson,ab8500-rtc",
		.num_resources = ARRAY_SIZE(ab8500_rtc_resources),
		.resources = ab8500_rtc_resources,
	},
	{
		.name = "ab8500-acc-det",
		.of_compatible = "stericsson,ab8500-acc-det",
		.num_resources = ARRAY_SIZE(ab8500_av_acc_detect_resources),
		.resources = ab8500_av_acc_detect_resources,
	},
	{
		.name = "ab8500-poweron-key",
		.of_compatible = "stericsson,ab8500-poweron-key",
		.num_resources = ARRAY_SIZE(ab8500_poweronkey_db_resources),
		.resources = ab8500_poweronkey_db_resources,
	},
	{
		.name = "ab8500-pwm",
		.of_compatible = "stericsson,ab8500-pwm",
		.id = 1,
	},
	{
		.name = "ab8500-pwm",
		.of_compatible = "stericsson,ab8500-pwm",
		.id = 2,
	},
	{
		.name = "ab8500-pwm",
		.of_compatible = "stericsson,ab8500-pwm",
		.id = 3,
	},
	{
		.name = "ab8500-leds",
		.of_compatible = "stericsson,ab8500-leds",
	},
	{
		.name = "ab8500-denc",
		.of_compatible = "stericsson,ab8500-denc",
	},
	{
		.name = "ab8500-temp",
		.of_compatible = "stericsson,ab8500-temp",
		.num_resources = ARRAY_SIZE(ab8500_temp_resources),
		.resources = ab8500_temp_resources,
	},
};

static struct mfd_cell __devinitdata ab8500_bm_devs[] = {
	{
		.name = "ab8500-charger",
		.num_resources = ARRAY_SIZE(ab8500_charger_resources),
		.resources = ab8500_charger_resources,
	},
	{
		.name = "ab8500-btemp",
		.num_resources = ARRAY_SIZE(ab8500_btemp_resources),
		.resources = ab8500_btemp_resources,
	},
	{
		.name = "ab8500-fg",
		.num_resources = ARRAY_SIZE(ab8500_fg_resources),
		.resources = ab8500_fg_resources,
	},
	{
		.name = "ab8500-chargalg",
		.num_resources = ARRAY_SIZE(ab8500_chargalg_resources),
		.resources = ab8500_chargalg_resources,
	},
};

static struct mfd_cell __devinitdata ab8500_devs[] = {
	{
		.name = "ab8500-gpio",
		.of_compatible = "stericsson,ab8500-gpio",
		.num_resources = ARRAY_SIZE(ab8500_gpio_resources),
		.resources = ab8500_gpio_resources,
	},
	{
		.name = "ab8500-usb",
		.of_compatible = "stericsson,ab8500-usb",
		.num_resources = ARRAY_SIZE(ab8500_usb_resources),
		.resources = ab8500_usb_resources,
	},
	{
		.name = "ab8500-codec",
		.of_compatible = "stericsson,ab8500-codec",
	},
};

static struct mfd_cell __devinitdata ab9540_devs[] = {
	{
		.name = "ab8500-gpio",
		.num_resources = ARRAY_SIZE(ab9540_gpio_resources),
		.resources = ab9540_gpio_resources,
	},
	{
		.name = "ab9540-usb",
		.num_resources = ARRAY_SIZE(ab8500_usb_resources),
		.resources = ab8500_usb_resources,
	},
	{
		.name = "ab9540-codec",
	},
};

/* Device list common to ab9540 and ab8505 */
static struct mfd_cell __devinitdata ab9540_ab8505_devs[] = {
	{
		.name = "ab-iddet",
		.num_resources = ARRAY_SIZE(ab8505_iddet_resources),
		.resources = ab8505_iddet_resources,
	},
};

static ssize_t show_chip_id(struct device *dev,
				struct device_attribute *attr, char *buf)
{
	struct ab8500 *ab8500;

	ab8500 = dev_get_drvdata(dev);
	return sprintf(buf, "%#x\n", ab8500 ? ab8500->chip_id : -EINVAL);
}

/*
 * ab8500 has switched off due to (SWITCH_OFF_STATUS):
 * 0x01 Swoff bit programming
 * 0x02 Thermal protection activation
 * 0x04 Vbat lower then BattOk falling threshold
 * 0x08 Watchdog expired
 * 0x10 Non presence of 32kHz clock
 * 0x20 Battery level lower than power on reset threshold
 * 0x40 Power on key 1 pressed longer than 10 seconds
 * 0x80 DB8500 thermal shutdown
 */
static ssize_t show_switch_off_status(struct device *dev,
				struct device_attribute *attr, char *buf)
{
	int ret;
	u8 value;
	struct ab8500 *ab8500;

	ab8500 = dev_get_drvdata(dev);
	ret = get_register_interruptible(ab8500, AB8500_RTC,
		AB8500_SWITCH_OFF_STATUS, &value);
	if (ret < 0)
		return ret;
	return sprintf(buf, "%#x\n", value);
}

/*
 * ab8500 has turned on due to (TURN_ON_STATUS):
 * 0x01 PORnVbat
 * 0x02 PonKey1dbF
 * 0x04 PonKey2dbF
 * 0x08 RTCAlarm
 * 0x10 MainChDet
 * 0x20 VbusDet
 * 0x40 UsbIDDetect
 * 0x80 Reserved
 */
static ssize_t show_turn_on_status(struct device *dev,
				struct device_attribute *attr, char *buf)
{
	int ret;
	u8 value;
	struct ab8500 *ab8500;

	ab8500 = dev_get_drvdata(dev);
	ret = get_register_interruptible(ab8500, AB8500_SYS_CTRL1_BLOCK,
		AB8500_TURN_ON_STATUS, &value);
	if (ret < 0)
		return ret;
	return sprintf(buf, "%#x\n", value);
}

static ssize_t show_ab9540_dbbrstn(struct device *dev,
				struct device_attribute *attr, char *buf)
{
	struct ab8500 *ab8500;
	int ret;
	u8 value;

	ab8500 = dev_get_drvdata(dev);

	ret = get_register_interruptible(ab8500, AB8500_REGU_CTRL2,
		AB9540_MODEM_CTRL2_REG, &value);
	if (ret < 0)
		return ret;

	return sprintf(buf, "%d\n",
			(value & AB9540_MODEM_CTRL2_SWDBBRSTN_BIT) ? 1 : 0);
}

static ssize_t store_ab9540_dbbrstn(struct device *dev,
	struct device_attribute *attr, const char *buf, size_t count)
{
	struct ab8500 *ab8500;
	int ret = count;
	int err;
	u8 bitvalues;

	ab8500 = dev_get_drvdata(dev);

	if (count > 0) {
		switch (buf[0]) {
		case '0':
			bitvalues = 0;
			break;
		case '1':
			bitvalues = AB9540_MODEM_CTRL2_SWDBBRSTN_BIT;
			break;
		default:
			goto exit;
		}

		err = mask_and_set_register_interruptible(ab8500,
			AB8500_REGU_CTRL2, AB9540_MODEM_CTRL2_REG,
			AB9540_MODEM_CTRL2_SWDBBRSTN_BIT, bitvalues);
		if (err)
			dev_info(ab8500->dev,
				"Failed to set DBBRSTN %c, err %#x\n",
				buf[0], err);
	}

exit:
	return ret;
}

static DEVICE_ATTR(chip_id, S_IRUGO, show_chip_id, NULL);
static DEVICE_ATTR(switch_off_status, S_IRUGO, show_switch_off_status, NULL);
static DEVICE_ATTR(turn_on_status, S_IRUGO, show_turn_on_status, NULL);
static DEVICE_ATTR(dbbrstn, S_IRUGO | S_IWUSR,
			show_ab9540_dbbrstn, store_ab9540_dbbrstn);

static struct attribute *ab8500_sysfs_entries[] = {
	&dev_attr_chip_id.attr,
	&dev_attr_switch_off_status.attr,
	&dev_attr_turn_on_status.attr,
	NULL,
};

static struct attribute *ab9540_sysfs_entries[] = {
	&dev_attr_chip_id.attr,
	&dev_attr_switch_off_status.attr,
	&dev_attr_turn_on_status.attr,
	&dev_attr_dbbrstn.attr,
	NULL,
};

static struct attribute_group ab8500_attr_group = {
	.attrs	= ab8500_sysfs_entries,
};

static struct attribute_group ab9540_attr_group = {
	.attrs	= ab9540_sysfs_entries,
};

static int __devinit ab8500_probe(struct platform_device *pdev)
{
	static char *switch_off_status[] = {
		"Swoff bit programming",
		"Thermal protection activation",
		"Vbat lower then BattOk falling threshold",
		"Watchdog expired",
		"Non presence of 32kHz clock",
		"Battery level lower than power on reset threshold",
		"Power on key 1 pressed longer than 10 seconds",
		"DB8500 thermal shutdown"};
	struct ab8500_platform_data *plat = dev_get_platdata(&pdev->dev);
	const struct platform_device_id *platid = platform_get_device_id(pdev);
	enum ab8500_version version = AB8500_VERSION_UNDEFINED;
	struct device_node *np = pdev->dev.of_node;
	struct ab8500 *ab8500;
	struct resource *resource;
	int ret;
	int i;
	u8 value;

	ab8500 = kzalloc(sizeof *ab8500, GFP_KERNEL);
	if (!ab8500)
		return -ENOMEM;

	if (plat)
		ab8500->irq_base = plat->irq_base;

	ab8500->dev = &pdev->dev;

	resource = platform_get_resource(pdev, IORESOURCE_IRQ, 0);
	if (!resource) {
		ret = -ENODEV;
		goto out_free_ab8500;
	}

	ab8500->irq = resource->start;

	ab8500->read = ab8500_prcmu_read;
	ab8500->write = ab8500_prcmu_write;
	ab8500->write_masked = ab8500_prcmu_write_masked;

	mutex_init(&ab8500->lock);
	mutex_init(&ab8500->irq_lock);
	atomic_set(&ab8500->transfer_ongoing, 0);

	platform_set_drvdata(pdev, ab8500);

	if (platid)
		version = platid->driver_data;

	if (version != AB8500_VERSION_UNDEFINED)
		ab8500->version = version;
	else {
		ret = get_register_interruptible(ab8500, AB8500_MISC,
			AB8500_IC_NAME_REG, &value);
		if (ret < 0)
			goto out_free_ab8500;

		ab8500->version = value;
	}

	ret = get_register_interruptible(ab8500, AB8500_MISC,
		AB8500_REV_REG, &value);
	if (ret < 0)
		goto out_free_ab8500;

	ab8500->chip_id = value;

	dev_info(ab8500->dev, "detected chip, %s rev. %1x.%1x\n",
			ab8500_version_str[ab8500->version],
			ab8500->chip_id >> 4,
			ab8500->chip_id & 0x0F);

	/* Configure AB8500 or AB9540 IRQ */
	if (is_ab9540(ab8500) || is_ab8505(ab8500)) {
		ab8500->mask_size = AB9540_NUM_IRQ_REGS;
		ab8500->irq_reg_offset = ab9540_irq_regoffset;
	} else {
		ab8500->mask_size = AB8500_NUM_IRQ_REGS;
		ab8500->irq_reg_offset = ab8500_irq_regoffset;
	}
	ab8500->mask = kzalloc(ab8500->mask_size, GFP_KERNEL);
	if (!ab8500->mask)
		return -ENOMEM;
	ab8500->oldmask = kzalloc(ab8500->mask_size, GFP_KERNEL);
	if (!ab8500->oldmask) {
		ret = -ENOMEM;
		goto out_freemask;
	}
	/*
	 * ab8500 has switched off due to (SWITCH_OFF_STATUS):
	 * 0x01 Swoff bit programming
	 * 0x02 Thermal protection activation
	 * 0x04 Vbat lower then BattOk falling threshold
	 * 0x08 Watchdog expired
	 * 0x10 Non presence of 32kHz clock
	 * 0x20 Battery level lower than power on reset threshold
	 * 0x40 Power on key 1 pressed longer than 10 seconds
	 * 0x80 DB8500 thermal shutdown
	 */

	ret = get_register_interruptible(ab8500, AB8500_RTC,
		AB8500_SWITCH_OFF_STATUS, &value);
	if (ret < 0)
		return ret;
	dev_info(ab8500->dev, "switch off cause(s) (%#x): ", value);

	if (value) {
		for (i = 0; i < ARRAY_SIZE(switch_off_status); i++) {
			if (value & 1)
				printk(KERN_CONT " \"%s\"",
				       switch_off_status[i]);
			value = value >> 1;

		}
		printk(KERN_CONT "\n");
	} else {
		printk(KERN_CONT " None\n");
	}

	if (plat && plat->init)
		plat->init(ab8500);

	/* Clear and mask all interrupts */
	for (i = 0; i < ab8500->mask_size; i++) {
		/*
		 * Interrupt register 12 doesn't exist prior to AB8500 version
		 * 2.0
		 */
		if (ab8500->irq_reg_offset[i] == 11 &&
				is_ab8500_1p1_or_earlier(ab8500))
			continue;

		get_register_interruptible(ab8500, AB8500_INTERRUPT,
			AB8500_IT_LATCH1_REG + ab8500->irq_reg_offset[i],
			&value);
		set_register_interruptible(ab8500, AB8500_INTERRUPT,
			AB8500_IT_MASK1_REG + ab8500->irq_reg_offset[i], 0xff);
	}

	ret = abx500_register_ops(ab8500->dev, &ab8500_ops);
	if (ret)
		goto out_freeoldmask;

	for (i = 0; i < ab8500->mask_size; i++)
		ab8500->mask[i] = ab8500->oldmask[i] = 0xff;

	ret = ab8500_irq_init(ab8500, np);
	if (ret)
		goto out_freeoldmask;

	/*  Activate this feature only in ab9540 */
	/*  till tests are done on ab8500 1p2 or later*/
	if (is_ab9540(ab8500)) {
		ret = request_threaded_irq(ab8500->irq, NULL,
					ab8500_hierarchical_irq,
					IRQF_ONESHOT | IRQF_NO_SUSPEND,
					"ab8500", ab8500);
	}
	else {
		ret = request_threaded_irq(ab8500->irq, NULL,
					ab8500_irq,
					IRQF_ONESHOT | IRQF_NO_SUSPEND,
					"ab8500", ab8500);
		if (ret)
			goto out_freeoldmask;
	}

	ret = mfd_add_devices(ab8500->dev, 0, abx500_common_devs,
			ARRAY_SIZE(abx500_common_devs), NULL,
<<<<<<< HEAD
			ab8500->irq_base);
=======
			ab8500->irq_base, ab8500->domain);
>>>>>>> 4a8e43fe
	if (ret)
		goto out_freeirq;

	if (is_ab9540(ab8500))
		ret = mfd_add_devices(ab8500->dev, 0, ab9540_devs,
				ARRAY_SIZE(ab9540_devs), NULL,
<<<<<<< HEAD
				ab8500->irq_base);
	else
		ret = mfd_add_devices(ab8500->dev, 0, ab8500_devs,
				ARRAY_SIZE(ab8500_devs), NULL,
				ab8500->irq_base);
=======
				ab8500->irq_base, ab8500->domain);
	else
		ret = mfd_add_devices(ab8500->dev, 0, ab8500_devs,
				ARRAY_SIZE(ab8500_devs), NULL,
				ab8500->irq_base, ab8500->domain);
>>>>>>> 4a8e43fe
	if (ret)
		goto out_freeirq;

	if (is_ab9540(ab8500) || is_ab8505(ab8500))
		ret = mfd_add_devices(ab8500->dev, 0, ab9540_ab8505_devs,
				ARRAY_SIZE(ab9540_ab8505_devs), NULL,
<<<<<<< HEAD
				ab8500->irq_base);
=======
				ab8500->irq_base, ab8500->domain);
>>>>>>> 4a8e43fe
	if (ret)
		goto out_freeirq;

	if (!no_bm) {
		/* Add battery management devices */
		ret = mfd_add_devices(ab8500->dev, 0, ab8500_bm_devs,
				      ARRAY_SIZE(ab8500_bm_devs), NULL,
				      ab8500->irq_base, ab8500->domain);
		if (ret)
			dev_err(ab8500->dev, "error adding bm devices\n");
	}

	if (is_ab9540(ab8500))
		ret = sysfs_create_group(&ab8500->dev->kobj,
					&ab9540_attr_group);
	else
		ret = sysfs_create_group(&ab8500->dev->kobj,
					&ab8500_attr_group);
	if (ret)
		dev_err(ab8500->dev, "error creating sysfs entries\n");

	return ret;

out_freeirq:
	free_irq(ab8500->irq, ab8500);
out_freeoldmask:
	kfree(ab8500->oldmask);
out_freemask:
	kfree(ab8500->mask);
out_free_ab8500:
	kfree(ab8500);

	return ret;
}

static int __devexit ab8500_remove(struct platform_device *pdev)
{
	struct ab8500 *ab8500 = platform_get_drvdata(pdev);

	if (is_ab9540(ab8500))
		sysfs_remove_group(&ab8500->dev->kobj, &ab9540_attr_group);
	else
		sysfs_remove_group(&ab8500->dev->kobj, &ab8500_attr_group);

	mfd_remove_devices(ab8500->dev);
	free_irq(ab8500->irq, ab8500);

	kfree(ab8500->oldmask);
	kfree(ab8500->mask);
	kfree(ab8500);

	return 0;
}

static const struct platform_device_id ab8500_id[] = {
	{ "ab8500-core", AB8500_VERSION_AB8500 },
	{ "ab8505-i2c", AB8500_VERSION_AB8505 },
	{ "ab9540-i2c", AB8500_VERSION_AB9540 },
	{ "ab8540-i2c", AB8500_VERSION_AB8540 },
	{ }
};

static struct platform_driver ab8500_core_driver = {
	.driver = {
		.name = "ab8500-core",
		.owner = THIS_MODULE,
	},
	.probe	= ab8500_probe,
	.remove	= __devexit_p(ab8500_remove),
	.id_table = ab8500_id,
};

static int __init ab8500_core_init(void)
{
	return platform_driver_register(&ab8500_core_driver);
}

static void __exit ab8500_core_exit(void)
{
	platform_driver_unregister(&ab8500_core_driver);
}
core_initcall(ab8500_core_init);
module_exit(ab8500_core_exit);

MODULE_AUTHOR("Mattias Wallin, Srinidhi Kasagar, Rabin Vincent");
MODULE_DESCRIPTION("AB8500 MFD core");
MODULE_LICENSE("GPL v2");<|MERGE_RESOLUTION|>--- conflicted
+++ resolved
@@ -528,42 +528,14 @@
 	return IRQ_HANDLED;
 }
 
-<<<<<<< HEAD
-/**
- * ab8500_irq_get_virq(): Map an interrupt on a chip to a virtual IRQ
- *
- * @ab8500: ab8500_irq controller to operate on.
- * @irq: index of the interrupt requested in the chip IRQs
- *
- * Useful for drivers to request their own IRQs.
- */
-int ab8500_irq_get_virq(struct ab8500 *ab8500, int irq)
-{
+static int ab8500_irq_map(struct irq_domain *d, unsigned int virq,
+				irq_hw_number_t hwirq)
+{
+	struct ab8500 *ab8500 = d->host_data;
+
 	if (!ab8500)
 		return -EINVAL;
 
-	return irq_create_mapping(ab8500->domain, irq);
-}
-EXPORT_SYMBOL_GPL(ab8500_irq_get_virq);
-
-static int ab8500_irq_map(struct irq_domain *d, unsigned int virq,
-				irq_hw_number_t hwirq)
-{
-	struct ab8500 *ab8500 = d->host_data;
-
-	if (!ab8500)
-		return -EINVAL;
-
-=======
-static int ab8500_irq_map(struct irq_domain *d, unsigned int virq,
-				irq_hw_number_t hwirq)
-{
-	struct ab8500 *ab8500 = d->host_data;
-
-	if (!ab8500)
-		return -EINVAL;
-
->>>>>>> 4a8e43fe
 	irq_set_chip_data(virq, ab8500);
 	irq_set_chip_and_handler(virq, &ab8500_irq_chip,
 				handle_simple_irq);
@@ -601,7 +573,6 @@
 	else {
 		ab8500->domain = irq_domain_add_linear(
 			np, num_irqs, &ab8500_irq_ops, ab8500);
-<<<<<<< HEAD
 	}
 
 	if (!ab8500->domain) {
@@ -609,15 +580,6 @@
 		return -ENOSYS;
 	}
 
-=======
-	}
-
-	if (!ab8500->domain) {
-		dev_err(ab8500->dev, "Failed to create irqdomain\n");
-		return -ENOSYS;
-	}
-
->>>>>>> 4a8e43fe
 	return 0;
 }
 
@@ -1457,41 +1419,25 @@
 
 	ret = mfd_add_devices(ab8500->dev, 0, abx500_common_devs,
 			ARRAY_SIZE(abx500_common_devs), NULL,
-<<<<<<< HEAD
-			ab8500->irq_base);
-=======
 			ab8500->irq_base, ab8500->domain);
->>>>>>> 4a8e43fe
 	if (ret)
 		goto out_freeirq;
 
 	if (is_ab9540(ab8500))
 		ret = mfd_add_devices(ab8500->dev, 0, ab9540_devs,
 				ARRAY_SIZE(ab9540_devs), NULL,
-<<<<<<< HEAD
-				ab8500->irq_base);
-	else
-		ret = mfd_add_devices(ab8500->dev, 0, ab8500_devs,
-				ARRAY_SIZE(ab8500_devs), NULL,
-				ab8500->irq_base);
-=======
 				ab8500->irq_base, ab8500->domain);
 	else
 		ret = mfd_add_devices(ab8500->dev, 0, ab8500_devs,
 				ARRAY_SIZE(ab8500_devs), NULL,
 				ab8500->irq_base, ab8500->domain);
->>>>>>> 4a8e43fe
 	if (ret)
 		goto out_freeirq;
 
 	if (is_ab9540(ab8500) || is_ab8505(ab8500))
 		ret = mfd_add_devices(ab8500->dev, 0, ab9540_ab8505_devs,
 				ARRAY_SIZE(ab9540_ab8505_devs), NULL,
-<<<<<<< HEAD
-				ab8500->irq_base);
-=======
 				ab8500->irq_base, ab8500->domain);
->>>>>>> 4a8e43fe
 	if (ret)
 		goto out_freeirq;
 
