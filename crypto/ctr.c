--- conflicted
+++ resolved
@@ -282,11 +282,7 @@
 	spawn = skcipher_instance_ctx(inst);
 
 	err = crypto_grab_skcipher(spawn, skcipher_crypto_instance(inst),
-<<<<<<< HEAD
-				   cipher_name, 0, mask);
-=======
 				   crypto_attr_alg_name(tb[1]), 0, mask);
->>>>>>> 04d5ce62
 	if (err)
 		goto err_free_inst;
 
