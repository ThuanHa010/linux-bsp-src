--- conflicted
+++ resolved
@@ -1467,15 +1467,6 @@
 
 	trace_kvm_hv_hypercall(code, fast, rep_cnt, rep_idx, ingpa, outgpa);
 
-<<<<<<< HEAD
-	/* Hypercall continuation is not supported yet */
-	if (rep_cnt || rep_idx) {
-		ret = HV_STATUS_INVALID_HYPERCALL_CODE;
-		goto out;
-	}
-
-=======
->>>>>>> 766d3571
 	switch (code) {
 	case HVCALL_NOTIFY_LONG_SPIN_WAIT:
 		if (unlikely(rep)) {
@@ -1540,13 +1531,7 @@
 		break;
 	}
 
-<<<<<<< HEAD
-out:
 	return kvm_hv_hypercall_complete(vcpu, ret);
-=======
-	kvm_hv_hypercall_set_result(vcpu, ret);
-	return 1;
->>>>>>> 766d3571
 }
 
 void kvm_hv_init_vm(struct kvm *kvm)
