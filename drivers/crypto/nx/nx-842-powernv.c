/*
 * Driver for IBM PowerNV 842 compression accelerator
 *
 * Copyright (C) 2015 Dan Streetman, IBM Corp
 *
 * This program is free software; you can redistribute it and/or modify
 * it under the terms of the GNU General Public License as published by
 * the Free Software Foundation; either version 2 of the License, or
 * (at your option) any later version.
 *
 * This program is distributed in the hope that it will be useful,
 * but WITHOUT ANY WARRANTY; without even the implied warranty of
 * MERCHANTABILITY or FITNESS FOR A PARTICULAR PURPOSE.  See the
 * GNU General Public License for more details.
 */

#define pr_fmt(fmt) KBUILD_MODNAME ": " fmt

#include "nx-842.h"

#include <linux/timer.h>

#include <asm/prom.h>
#include <asm/icswx.h>
#include <asm/vas.h>
#include <asm/reg.h>

MODULE_LICENSE("GPL");
MODULE_AUTHOR("Dan Streetman <ddstreet@ieee.org>");
MODULE_DESCRIPTION("842 H/W Compression driver for IBM PowerNV processors");
MODULE_ALIAS_CRYPTO("842");
MODULE_ALIAS_CRYPTO("842-nx");

#define WORKMEM_ALIGN	(CRB_ALIGN)
#define CSB_WAIT_MAX	(5000) /* ms */
#define VAS_RETRIES	(10)
/* # of requests allowed per RxFIFO at a time. 0 for unlimited */
#define MAX_CREDITS_PER_RXFIFO	(1024)

struct nx842_workmem {
	/* Below fields must be properly aligned */
	struct coprocessor_request_block crb; /* CRB_ALIGN align */
	struct data_descriptor_entry ddl_in[DDL_LEN_MAX]; /* DDE_ALIGN align */
	struct data_descriptor_entry ddl_out[DDL_LEN_MAX]; /* DDE_ALIGN align */
	/* Above fields must be properly aligned */

	ktime_t start;

	char padding[WORKMEM_ALIGN]; /* unused, to allow alignment */
} __packed __aligned(WORKMEM_ALIGN);

struct nx842_coproc {
	unsigned int chip_id;
	unsigned int ct;
	unsigned int ci;	/* Coprocessor instance, used with icswx */
	struct {
		struct vas_window *rxwin;
		int id;
	} vas;
	struct list_head list;
};

/*
 * Send the request to NX engine on the chip for the corresponding CPU
 * where the process is executing. Use with VAS function.
 */
static DEFINE_PER_CPU(struct vas_window *, cpu_txwin);

/* no cpu hotplug on powernv, so this list never changes after init */
static LIST_HEAD(nx842_coprocs);
static unsigned int nx842_ct;	/* used in icswx function */

static int (*nx842_powernv_exec)(const unsigned char *in,
				unsigned int inlen, unsigned char *out,
				unsigned int *outlenp, void *workmem, int fc);

/**
 * setup_indirect_dde - Setup an indirect DDE
 *
 * The DDE is setup with the the DDE count, byte count, and address of
 * first direct DDE in the list.
 */
static void setup_indirect_dde(struct data_descriptor_entry *dde,
			       struct data_descriptor_entry *ddl,
			       unsigned int dde_count, unsigned int byte_count)
{
	dde->flags = 0;
	dde->count = dde_count;
	dde->index = 0;
	dde->length = cpu_to_be32(byte_count);
	dde->address = cpu_to_be64(nx842_get_pa(ddl));
}

/**
 * setup_direct_dde - Setup single DDE from buffer
 *
 * The DDE is setup with the buffer and length.  The buffer must be properly
 * aligned.  The used length is returned.
 * Returns:
 *   N    Successfully set up DDE with N bytes
 */
static unsigned int setup_direct_dde(struct data_descriptor_entry *dde,
				     unsigned long pa, unsigned int len)
{
	unsigned int l = min_t(unsigned int, len, LEN_ON_PAGE(pa));

	dde->flags = 0;
	dde->count = 0;
	dde->index = 0;
	dde->length = cpu_to_be32(l);
	dde->address = cpu_to_be64(pa);

	return l;
}

/**
 * setup_ddl - Setup DDL from buffer
 *
 * Returns:
 *   0		Successfully set up DDL
 */
static int setup_ddl(struct data_descriptor_entry *dde,
		     struct data_descriptor_entry *ddl,
		     unsigned char *buf, unsigned int len,
		     bool in)
{
	unsigned long pa = nx842_get_pa(buf);
	int i, ret, total_len = len;

	if (!IS_ALIGNED(pa, DDE_BUFFER_ALIGN)) {
		pr_debug("%s buffer pa 0x%lx not 0x%x-byte aligned\n",
			 in ? "input" : "output", pa, DDE_BUFFER_ALIGN);
		return -EINVAL;
	}

	/* only need to check last mult; since buffer must be
	 * DDE_BUFFER_ALIGN aligned, and that is a multiple of
	 * DDE_BUFFER_SIZE_MULT, and pre-last page DDE buffers
	 * are guaranteed a multiple of DDE_BUFFER_SIZE_MULT.
	 */
	if (len % DDE_BUFFER_LAST_MULT) {
		pr_debug("%s buffer len 0x%x not a multiple of 0x%x\n",
			 in ? "input" : "output", len, DDE_BUFFER_LAST_MULT);
		if (in)
			return -EINVAL;
		len = round_down(len, DDE_BUFFER_LAST_MULT);
	}

	/* use a single direct DDE */
	if (len <= LEN_ON_PAGE(pa)) {
		ret = setup_direct_dde(dde, pa, len);
		WARN_ON(ret < len);
		return 0;
	}

	/* use the DDL */
	for (i = 0; i < DDL_LEN_MAX && len > 0; i++) {
		ret = setup_direct_dde(&ddl[i], pa, len);
		buf += ret;
		len -= ret;
		pa = nx842_get_pa(buf);
	}

	if (len > 0) {
		pr_debug("0x%x total %s bytes 0x%x too many for DDL.\n",
			 total_len, in ? "input" : "output", len);
		if (in)
			return -EMSGSIZE;
		total_len -= len;
	}
	setup_indirect_dde(dde, ddl, i, total_len);

	return 0;
}

#define CSB_ERR(csb, msg, ...)					\
	pr_err("ERROR: " msg " : %02x %02x %02x %02x %08x\n",	\
	       ##__VA_ARGS__, (csb)->flags,			\
	       (csb)->cs, (csb)->cc, (csb)->ce,			\
	       be32_to_cpu((csb)->count))

#define CSB_ERR_ADDR(csb, msg, ...)				\
	CSB_ERR(csb, msg " at %lx", ##__VA_ARGS__,		\
		(unsigned long)be64_to_cpu((csb)->address))

/**
 * wait_for_csb
 */
static int wait_for_csb(struct nx842_workmem *wmem,
			struct coprocessor_status_block *csb)
{
	ktime_t start = wmem->start, now = ktime_get();
	ktime_t timeout = ktime_add_ms(start, CSB_WAIT_MAX);

	while (!(READ_ONCE(csb->flags) & CSB_V)) {
		cpu_relax();
		now = ktime_get();
		if (ktime_after(now, timeout))
			break;
	}

	/* hw has updated csb and output buffer */
	barrier();

	/* check CSB flags */
	if (!(csb->flags & CSB_V)) {
		CSB_ERR(csb, "CSB still not valid after %ld us, giving up",
			(long)ktime_us_delta(now, start));
		return -ETIMEDOUT;
	}
	if (csb->flags & CSB_F) {
		CSB_ERR(csb, "Invalid CSB format");
		return -EPROTO;
	}
	if (csb->flags & CSB_CH) {
		CSB_ERR(csb, "Invalid CSB chaining state");
		return -EPROTO;
	}

	/* verify CSB completion sequence is 0 */
	if (csb->cs) {
		CSB_ERR(csb, "Invalid CSB completion sequence");
		return -EPROTO;
	}

	/* check CSB Completion Code */
	switch (csb->cc) {
	/* no error */
	case CSB_CC_SUCCESS:
		break;
	case CSB_CC_TPBC_GT_SPBC:
		/* not an error, but the compressed data is
		 * larger than the uncompressed data :(
		 */
		break;

	/* input data errors */
	case CSB_CC_OPERAND_OVERLAP:
		/* input and output buffers overlap */
		CSB_ERR(csb, "Operand Overlap error");
		return -EINVAL;
	case CSB_CC_INVALID_OPERAND:
		CSB_ERR(csb, "Invalid operand");
		return -EINVAL;
	case CSB_CC_NOSPC:
		/* output buffer too small */
		return -ENOSPC;
	case CSB_CC_ABORT:
		CSB_ERR(csb, "Function aborted");
		return -EINTR;
	case CSB_CC_CRC_MISMATCH:
		CSB_ERR(csb, "CRC mismatch");
		return -EINVAL;
	case CSB_CC_TEMPL_INVALID:
		CSB_ERR(csb, "Compressed data template invalid");
		return -EINVAL;
	case CSB_CC_TEMPL_OVERFLOW:
		CSB_ERR(csb, "Compressed data template shows data past end");
		return -EINVAL;
	case CSB_CC_EXCEED_BYTE_COUNT:	/* P9 or later */
		/*
		 * DDE byte count exceeds the limit specified in Maximum
		 * byte count register.
		 */
		CSB_ERR(csb, "DDE byte count exceeds the limit");
		return -EINVAL;

	/* these should not happen */
	case CSB_CC_INVALID_ALIGN:
		/* setup_ddl should have detected this */
		CSB_ERR_ADDR(csb, "Invalid alignment");
		return -EINVAL;
	case CSB_CC_DATA_LENGTH:
		/* setup_ddl should have detected this */
		CSB_ERR(csb, "Invalid data length");
		return -EINVAL;
	case CSB_CC_WR_TRANSLATION:
	case CSB_CC_TRANSLATION:
	case CSB_CC_TRANSLATION_DUP1:
	case CSB_CC_TRANSLATION_DUP2:
	case CSB_CC_TRANSLATION_DUP3:
	case CSB_CC_TRANSLATION_DUP4:
	case CSB_CC_TRANSLATION_DUP5:
	case CSB_CC_TRANSLATION_DUP6:
		/* should not happen, we use physical addrs */
		CSB_ERR_ADDR(csb, "Translation error");
		return -EPROTO;
	case CSB_CC_WR_PROTECTION:
	case CSB_CC_PROTECTION:
	case CSB_CC_PROTECTION_DUP1:
	case CSB_CC_PROTECTION_DUP2:
	case CSB_CC_PROTECTION_DUP3:
	case CSB_CC_PROTECTION_DUP4:
	case CSB_CC_PROTECTION_DUP5:
	case CSB_CC_PROTECTION_DUP6:
		/* should not happen, we use physical addrs */
		CSB_ERR_ADDR(csb, "Protection error");
		return -EPROTO;
	case CSB_CC_PRIVILEGE:
		/* shouldn't happen, we're in HYP mode */
		CSB_ERR(csb, "Insufficient Privilege error");
		return -EPROTO;
	case CSB_CC_EXCESSIVE_DDE:
		/* shouldn't happen, setup_ddl doesn't use many dde's */
		CSB_ERR(csb, "Too many DDEs in DDL");
		return -EINVAL;
	case CSB_CC_TRANSPORT:
	case CSB_CC_INVALID_CRB:	/* P9 or later */
		/* shouldn't happen, we setup CRB correctly */
		CSB_ERR(csb, "Invalid CRB");
		return -EINVAL;
	case CSB_CC_INVALID_DDE:	/* P9 or later */
		/*
		 * shouldn't happen, setup_direct/indirect_dde creates
		 * DDE right
		 */
		CSB_ERR(csb, "Invalid DDE");
		return -EINVAL;
	case CSB_CC_SEGMENTED_DDL:
		/* shouldn't happen, setup_ddl creates DDL right */
		CSB_ERR(csb, "Segmented DDL error");
		return -EINVAL;
	case CSB_CC_DDE_OVERFLOW:
		/* shouldn't happen, setup_ddl creates DDL right */
		CSB_ERR(csb, "DDE overflow error");
		return -EINVAL;
	case CSB_CC_SESSION:
		/* should not happen with ICSWX */
		CSB_ERR(csb, "Session violation error");
		return -EPROTO;
	case CSB_CC_CHAIN:
		/* should not happen, we don't use chained CRBs */
		CSB_ERR(csb, "Chained CRB error");
		return -EPROTO;
	case CSB_CC_SEQUENCE:
		/* should not happen, we don't use chained CRBs */
		CSB_ERR(csb, "CRB seqeunce number error");
		return -EPROTO;
	case CSB_CC_UNKNOWN_CODE:
		CSB_ERR(csb, "Unknown subfunction code");
		return -EPROTO;

	/* hardware errors */
	case CSB_CC_RD_EXTERNAL:
	case CSB_CC_RD_EXTERNAL_DUP1:
	case CSB_CC_RD_EXTERNAL_DUP2:
	case CSB_CC_RD_EXTERNAL_DUP3:
		CSB_ERR_ADDR(csb, "Read error outside coprocessor");
		return -EPROTO;
	case CSB_CC_WR_EXTERNAL:
		CSB_ERR_ADDR(csb, "Write error outside coprocessor");
		return -EPROTO;
	case CSB_CC_INTERNAL:
		CSB_ERR(csb, "Internal error in coprocessor");
		return -EPROTO;
	case CSB_CC_PROVISION:
		CSB_ERR(csb, "Storage provision error");
		return -EPROTO;
	case CSB_CC_HW:
		CSB_ERR(csb, "Correctable hardware error");
		return -EPROTO;
	case CSB_CC_HW_EXPIRED_TIMER:	/* P9 or later */
		CSB_ERR(csb, "Job did not finish within allowed time");
		return -EPROTO;

	default:
		CSB_ERR(csb, "Invalid CC %d", csb->cc);
		return -EPROTO;
	}

	/* check Completion Extension state */
	if (csb->ce & CSB_CE_TERMINATION) {
		CSB_ERR(csb, "CSB request was terminated");
		return -EPROTO;
	}
	if (csb->ce & CSB_CE_INCOMPLETE) {
		CSB_ERR(csb, "CSB request not complete");
		return -EPROTO;
	}
	if (!(csb->ce & CSB_CE_TPBC)) {
		CSB_ERR(csb, "TPBC not provided, unknown target length");
		return -EPROTO;
	}

	/* successful completion */
	pr_debug_ratelimited("Processed %u bytes in %lu us\n",
			     be32_to_cpu(csb->count),
			     (unsigned long)ktime_us_delta(now, start));

	return 0;
}

static int nx842_config_crb(const unsigned char *in, unsigned int inlen,
			unsigned char *out, unsigned int outlen,
			struct nx842_workmem *wmem)
{
	struct coprocessor_request_block *crb;
	struct coprocessor_status_block *csb;
	u64 csb_addr;
	int ret;

	crb = &wmem->crb;
	csb = &crb->csb;

	/* Clear any previous values */
	memset(crb, 0, sizeof(*crb));

	/* set up DDLs */
	ret = setup_ddl(&crb->source, wmem->ddl_in,
			(unsigned char *)in, inlen, true);
	if (ret)
		return ret;

	ret = setup_ddl(&crb->target, wmem->ddl_out,
			out, outlen, false);
	if (ret)
		return ret;

	/* set up CRB's CSB addr */
	csb_addr = nx842_get_pa(csb) & CRB_CSB_ADDRESS;
	csb_addr |= CRB_CSB_AT; /* Addrs are phys */
	crb->csb_addr = cpu_to_be64(csb_addr);

	return 0;
}

/**
 * nx842_exec_icswx - compress/decompress data using the 842 algorithm
 *
 * (De)compression provided by the NX842 coprocessor on IBM PowerNV systems.
 * This compresses or decompresses the provided input buffer into the provided
 * output buffer.
 *
 * Upon return from this function @outlen contains the length of the
 * output data.  If there is an error then @outlen will be 0 and an
 * error will be specified by the return code from this function.
 *
 * The @workmem buffer should only be used by one function call at a time.
 *
 * @in: input buffer pointer
 * @inlen: input buffer size
 * @out: output buffer pointer
 * @outlenp: output buffer size pointer
 * @workmem: working memory buffer pointer, size determined by
 *           nx842_powernv_driver.workmem_size
 * @fc: function code, see CCW Function Codes in nx-842.h
 *
 * Returns:
 *   0		Success, output of length @outlenp stored in the buffer at @out
 *   -ENODEV	Hardware unavailable
 *   -ENOSPC	Output buffer is to small
 *   -EMSGSIZE	Input buffer too large
 *   -EINVAL	buffer constraints do not fix nx842_constraints
 *   -EPROTO	hardware error during operation
 *   -ETIMEDOUT	hardware did not complete operation in reasonable time
 *   -EINTR	operation was aborted
 */
static int nx842_exec_icswx(const unsigned char *in, unsigned int inlen,
				  unsigned char *out, unsigned int *outlenp,
				  void *workmem, int fc)
{
	struct coprocessor_request_block *crb;
	struct coprocessor_status_block *csb;
	struct nx842_workmem *wmem;
	int ret;
	u32 ccw;
	unsigned int outlen = *outlenp;

	wmem = PTR_ALIGN(workmem, WORKMEM_ALIGN);

	*outlenp = 0;

	/* shoudn't happen, we don't load without a coproc */
	if (!nx842_ct) {
		pr_err_ratelimited("coprocessor CT is 0");
		return -ENODEV;
	}

	ret = nx842_config_crb(in, inlen, out, outlen, wmem);
	if (ret)
		return ret;

	crb = &wmem->crb;
	csb = &crb->csb;

	/* set up CCW */
	ccw = 0;
	ccw = SET_FIELD(CCW_CT, ccw, nx842_ct);
	ccw = SET_FIELD(CCW_CI_842, ccw, 0); /* use 0 for hw auto-selection */
	ccw = SET_FIELD(CCW_FC_842, ccw, fc);

	wmem->start = ktime_get();

	/* do ICSWX */
	ret = icswx(cpu_to_be32(ccw), crb);

	pr_debug_ratelimited("icswx CR %x ccw %x crb->ccw %x\n", ret,
			     (unsigned int)ccw,
			     (unsigned int)be32_to_cpu(crb->ccw));

	/*
	 * NX842 coprocessor sets 3rd bit in CR register with XER[S0].
	 * XER[S0] is the integer summary overflow bit which is nothing
	 * to do NX. Since this bit can be set with other return values,
	 * mask this bit.
	 */
	ret &= ~ICSWX_XERS0;

	switch (ret) {
	case ICSWX_INITIATED:
		ret = wait_for_csb(wmem, csb);
		break;
	case ICSWX_BUSY:
		pr_debug_ratelimited("842 Coprocessor busy\n");
		ret = -EBUSY;
		break;
	case ICSWX_REJECTED:
		pr_err_ratelimited("ICSWX rejected\n");
		ret = -EPROTO;
		break;
	}

	if (!ret)
		*outlenp = be32_to_cpu(csb->count);

	return ret;
}

/**
 * nx842_exec_vas - compress/decompress data using the 842 algorithm
 *
 * (De)compression provided by the NX842 coprocessor on IBM PowerNV systems.
 * This compresses or decompresses the provided input buffer into the provided
 * output buffer.
 *
 * Upon return from this function @outlen contains the length of the
 * output data.  If there is an error then @outlen will be 0 and an
 * error will be specified by the return code from this function.
 *
 * The @workmem buffer should only be used by one function call at a time.
 *
 * @in: input buffer pointer
 * @inlen: input buffer size
 * @out: output buffer pointer
 * @outlenp: output buffer size pointer
 * @workmem: working memory buffer pointer, size determined by
 *           nx842_powernv_driver.workmem_size
 * @fc: function code, see CCW Function Codes in nx-842.h
 *
 * Returns:
 *   0		Success, output of length @outlenp stored in the buffer
 *		at @out
 *   -ENODEV	Hardware unavailable
 *   -ENOSPC	Output buffer is to small
 *   -EMSGSIZE	Input buffer too large
 *   -EINVAL	buffer constraints do not fix nx842_constraints
 *   -EPROTO	hardware error during operation
 *   -ETIMEDOUT	hardware did not complete operation in reasonable time
 *   -EINTR	operation was aborted
 */
static int nx842_exec_vas(const unsigned char *in, unsigned int inlen,
				  unsigned char *out, unsigned int *outlenp,
				  void *workmem, int fc)
{
	struct coprocessor_request_block *crb;
	struct coprocessor_status_block *csb;
	struct nx842_workmem *wmem;
	struct vas_window *txwin;
	int ret, i = 0;
	u32 ccw;
	unsigned int outlen = *outlenp;

	wmem = PTR_ALIGN(workmem, WORKMEM_ALIGN);

	*outlenp = 0;

	crb = &wmem->crb;
	csb = &crb->csb;

	ret = nx842_config_crb(in, inlen, out, outlen, wmem);
	if (ret)
		return ret;

	ccw = 0;
	ccw = SET_FIELD(CCW_FC_842, ccw, fc);
	crb->ccw = cpu_to_be32(ccw);

	do {
		wmem->start = ktime_get();
		preempt_disable();
		txwin = this_cpu_read(cpu_txwin);

		/*
		 * VAS copy CRB into L2 cache. Refer <asm/vas.h>.
		 * @crb and @offset.
		 */
		vas_copy_crb(crb, 0);

		/*
		 * VAS paste previously copied CRB to NX.
		 * @txwin, @offset and @last (must be true).
		 */
		ret = vas_paste_crb(txwin, 0, 1);
		preempt_enable();
		/*
		 * Retry copy/paste function for VAS failures.
		 */
	} while (ret && (i++ < VAS_RETRIES));

	if (ret) {
		pr_err_ratelimited("VAS copy/paste failed\n");
		return ret;
	}

	ret = wait_for_csb(wmem, csb);
	if (!ret)
		*outlenp = be32_to_cpu(csb->count);

	return ret;
}

/**
 * nx842_powernv_compress - Compress data using the 842 algorithm
 *
 * Compression provided by the NX842 coprocessor on IBM PowerNV systems.
 * The input buffer is compressed and the result is stored in the
 * provided output buffer.
 *
 * Upon return from this function @outlen contains the length of the
 * compressed data.  If there is an error then @outlen will be 0 and an
 * error will be specified by the return code from this function.
 *
 * @in: input buffer pointer
 * @inlen: input buffer size
 * @out: output buffer pointer
 * @outlenp: output buffer size pointer
 * @workmem: working memory buffer pointer, size determined by
 *           nx842_powernv_driver.workmem_size
 *
 * Returns: see @nx842_powernv_exec()
 */
static int nx842_powernv_compress(const unsigned char *in, unsigned int inlen,
				  unsigned char *out, unsigned int *outlenp,
				  void *wmem)
{
	return nx842_powernv_exec(in, inlen, out, outlenp,
				      wmem, CCW_FC_842_COMP_CRC);
}

/**
 * nx842_powernv_decompress - Decompress data using the 842 algorithm
 *
 * Decompression provided by the NX842 coprocessor on IBM PowerNV systems.
 * The input buffer is decompressed and the result is stored in the
 * provided output buffer.
 *
 * Upon return from this function @outlen contains the length of the
 * decompressed data.  If there is an error then @outlen will be 0 and an
 * error will be specified by the return code from this function.
 *
 * @in: input buffer pointer
 * @inlen: input buffer size
 * @out: output buffer pointer
 * @outlenp: output buffer size pointer
 * @workmem: working memory buffer pointer, size determined by
 *           nx842_powernv_driver.workmem_size
 *
 * Returns: see @nx842_powernv_exec()
 */
static int nx842_powernv_decompress(const unsigned char *in, unsigned int inlen,
				    unsigned char *out, unsigned int *outlenp,
				    void *wmem)
{
	return nx842_powernv_exec(in, inlen, out, outlenp,
				      wmem, CCW_FC_842_DECOMP_CRC);
}

static inline void nx842_add_coprocs_list(struct nx842_coproc *coproc,
					int chipid)
{
	coproc->chip_id = chipid;
	INIT_LIST_HEAD(&coproc->list);
	list_add(&coproc->list, &nx842_coprocs);
}

static struct vas_window *nx842_alloc_txwin(struct nx842_coproc *coproc)
{
	struct vas_window *txwin = NULL;
	struct vas_tx_win_attr txattr;

	/*
	 * Kernel requests will be high priority. So open send
	 * windows only for high priority RxFIFO entries.
	 */
	vas_init_tx_win_attr(&txattr, coproc->ct);
	txattr.lpid = 0;	/* lpid is 0 for kernel requests */
	txattr.pid = 0;		/* pid is 0 for kernel requests */

	/*
	 * Open a VAS send window which is used to send request to NX.
	 */
	txwin = vas_tx_win_open(coproc->vas.id, coproc->ct, &txattr);
	if (IS_ERR(txwin))
		pr_err("ibm,nx-842: Can not open TX window: %ld\n",
				PTR_ERR(txwin));

	return txwin;
}

/*
 * Identify chip ID for each CPU, open send wndow for the corresponding NX
 * engine and save txwin in percpu cpu_txwin.
 * cpu_txwin is used in copy/paste operation for each compression /
 * decompression request.
 */
static int nx842_open_percpu_txwins(void)
{
	struct nx842_coproc *coproc, *n;
	unsigned int i, chip_id;

	for_each_possible_cpu(i) {
		struct vas_window *txwin = NULL;

		chip_id = cpu_to_chip_id(i);

		list_for_each_entry_safe(coproc, n, &nx842_coprocs, list) {
			/*
			 * Kernel requests use only high priority FIFOs. So
			 * open send windows for these FIFOs.
			 */

			if (coproc->ct != VAS_COP_TYPE_842_HIPRI)
				continue;

			if (coproc->chip_id == chip_id) {
				txwin = nx842_alloc_txwin(coproc);
				if (IS_ERR(txwin))
					return PTR_ERR(txwin);

				per_cpu(cpu_txwin, i) = txwin;
				break;
			}
		}

		if (!per_cpu(cpu_txwin, i)) {
<<<<<<< HEAD
			/* shoudn't happen, Each chip will have NX engine */
			pr_err("NX engine is not availavle for CPU %d\n", i);
=======
			/* shouldn't happen, Each chip will have NX engine */
			pr_err("NX engine is not available for CPU %d\n", i);
>>>>>>> 661e50bc
			return -EINVAL;
		}
	}

	return 0;
}

static int __init vas_cfg_coproc_info(struct device_node *dn, int chip_id,
					int vasid)
{
	struct vas_window *rxwin = NULL;
	struct vas_rx_win_attr rxattr;
	struct nx842_coproc *coproc;
	u32 lpid, pid, tid, fifo_size;
	u64 rx_fifo;
	const char *priority;
	int ret;

	ret = of_property_read_u64(dn, "rx-fifo-address", &rx_fifo);
	if (ret) {
		pr_err("Missing rx-fifo-address property\n");
		return ret;
	}

	ret = of_property_read_u32(dn, "rx-fifo-size", &fifo_size);
	if (ret) {
		pr_err("Missing rx-fifo-size property\n");
		return ret;
	}

	ret = of_property_read_u32(dn, "lpid", &lpid);
	if (ret) {
		pr_err("Missing lpid property\n");
		return ret;
	}

	ret = of_property_read_u32(dn, "pid", &pid);
	if (ret) {
		pr_err("Missing pid property\n");
		return ret;
	}

	ret = of_property_read_u32(dn, "tid", &tid);
	if (ret) {
		pr_err("Missing tid property\n");
		return ret;
	}

	ret = of_property_read_string(dn, "priority", &priority);
	if (ret) {
		pr_err("Missing priority property\n");
		return ret;
	}

	coproc = kzalloc(sizeof(*coproc), GFP_KERNEL);
	if (!coproc)
		return -ENOMEM;

	if (!strcmp(priority, "High"))
		coproc->ct = VAS_COP_TYPE_842_HIPRI;
	else if (!strcmp(priority, "Normal"))
		coproc->ct = VAS_COP_TYPE_842;
	else {
		pr_err("Invalid RxFIFO priority value\n");
		ret =  -EINVAL;
		goto err_out;
	}

	vas_init_rx_win_attr(&rxattr, coproc->ct);
	rxattr.rx_fifo = (void *)rx_fifo;
	rxattr.rx_fifo_size = fifo_size;
	rxattr.lnotify_lpid = lpid;
	rxattr.lnotify_pid = pid;
	rxattr.lnotify_tid = tid;
	rxattr.wcreds_max = MAX_CREDITS_PER_RXFIFO;

	/*
	 * Open a VAS receice window which is used to configure RxFIFO
	 * for NX.
	 */
	rxwin = vas_rx_win_open(vasid, coproc->ct, &rxattr);
	if (IS_ERR(rxwin)) {
		ret = PTR_ERR(rxwin);
		pr_err("setting RxFIFO with VAS failed: %d\n",
			ret);
		goto err_out;
	}

	coproc->vas.rxwin = rxwin;
	coproc->vas.id = vasid;
	nx842_add_coprocs_list(coproc, chip_id);

	return 0;

err_out:
	kfree(coproc);
	return ret;
}


static int __init nx842_powernv_probe_vas(struct device_node *pn)
{
	struct device_node *dn;
	int chip_id, vasid, ret = 0;
	int nx_fifo_found = 0;

	chip_id = of_get_ibm_chip_id(pn);
	if (chip_id < 0) {
		pr_err("ibm,chip-id missing\n");
		return -EINVAL;
	}

	vasid = chip_to_vas_id(chip_id);
	if (vasid < 0) {
		pr_err("Unable to map chip_id %d to vasid\n", chip_id);
		return -EINVAL;
	}

	for_each_child_of_node(pn, dn) {
		if (of_device_is_compatible(dn, "ibm,p9-nx-842")) {
			ret = vas_cfg_coproc_info(dn, chip_id, vasid);
			if (ret) {
				of_node_put(dn);
				return ret;
			}
			nx_fifo_found++;
		}
	}

	if (!nx_fifo_found) {
		pr_err("NX842 FIFO nodes are missing\n");
		ret = -EINVAL;
	}

	return ret;
}

static int __init nx842_powernv_probe(struct device_node *dn)
{
	struct nx842_coproc *coproc;
	unsigned int ct, ci;
	int chip_id;

	chip_id = of_get_ibm_chip_id(dn);
	if (chip_id < 0) {
		pr_err("ibm,chip-id missing\n");
		return -EINVAL;
	}

	if (of_property_read_u32(dn, "ibm,842-coprocessor-type", &ct)) {
		pr_err("ibm,842-coprocessor-type missing\n");
		return -EINVAL;
	}

	if (of_property_read_u32(dn, "ibm,842-coprocessor-instance", &ci)) {
		pr_err("ibm,842-coprocessor-instance missing\n");
		return -EINVAL;
	}

	coproc = kmalloc(sizeof(*coproc), GFP_KERNEL);
	if (!coproc)
		return -ENOMEM;

	coproc->ct = ct;
	coproc->ci = ci;
	nx842_add_coprocs_list(coproc, chip_id);

	pr_info("coprocessor found on chip %d, CT %d CI %d\n", chip_id, ct, ci);

	if (!nx842_ct)
		nx842_ct = ct;
	else if (nx842_ct != ct)
		pr_err("NX842 chip %d, CT %d != first found CT %d\n",
		       chip_id, ct, nx842_ct);

	return 0;
}

static void nx842_delete_coprocs(void)
{
	struct nx842_coproc *coproc, *n;
	struct vas_window *txwin;
	int i;

	/*
	 * close percpu txwins that are opened for the corresponding coproc.
	 */
	for_each_possible_cpu(i) {
		txwin = per_cpu(cpu_txwin, i);
		if (txwin)
			vas_win_close(txwin);

		per_cpu(cpu_txwin, i) = 0;
	}

	list_for_each_entry_safe(coproc, n, &nx842_coprocs, list) {
		if (coproc->vas.rxwin)
			vas_win_close(coproc->vas.rxwin);

		list_del(&coproc->list);
		kfree(coproc);
	}
}

static struct nx842_constraints nx842_powernv_constraints = {
	.alignment =	DDE_BUFFER_ALIGN,
	.multiple =	DDE_BUFFER_LAST_MULT,
	.minimum =	DDE_BUFFER_LAST_MULT,
	.maximum =	(DDL_LEN_MAX - 1) * PAGE_SIZE,
};

static struct nx842_driver nx842_powernv_driver = {
	.name =		KBUILD_MODNAME,
	.owner =	THIS_MODULE,
	.workmem_size =	sizeof(struct nx842_workmem),
	.constraints =	&nx842_powernv_constraints,
	.compress =	nx842_powernv_compress,
	.decompress =	nx842_powernv_decompress,
};

static int nx842_powernv_crypto_init(struct crypto_tfm *tfm)
{
	return nx842_crypto_init(tfm, &nx842_powernv_driver);
}

static struct crypto_alg nx842_powernv_alg = {
	.cra_name		= "842",
	.cra_driver_name	= "842-nx",
	.cra_priority		= 300,
	.cra_flags		= CRYPTO_ALG_TYPE_COMPRESS,
	.cra_ctxsize		= sizeof(struct nx842_crypto_ctx),
	.cra_module		= THIS_MODULE,
	.cra_init		= nx842_powernv_crypto_init,
	.cra_exit		= nx842_crypto_exit,
	.cra_u			= { .compress = {
	.coa_compress		= nx842_crypto_compress,
	.coa_decompress		= nx842_crypto_decompress } }
};

static __init int nx842_powernv_init(void)
{
	struct device_node *dn;
	int ret;

	/* verify workmem size/align restrictions */
	BUILD_BUG_ON(WORKMEM_ALIGN % CRB_ALIGN);
	BUILD_BUG_ON(CRB_ALIGN % DDE_ALIGN);
	BUILD_BUG_ON(CRB_SIZE % DDE_ALIGN);
	/* verify buffer size/align restrictions */
	BUILD_BUG_ON(PAGE_SIZE % DDE_BUFFER_ALIGN);
	BUILD_BUG_ON(DDE_BUFFER_ALIGN % DDE_BUFFER_SIZE_MULT);
	BUILD_BUG_ON(DDE_BUFFER_SIZE_MULT % DDE_BUFFER_LAST_MULT);

	for_each_compatible_node(dn, NULL, "ibm,power9-nx") {
		ret = nx842_powernv_probe_vas(dn);
		if (ret) {
			nx842_delete_coprocs();
			return ret;
		}
	}

	if (list_empty(&nx842_coprocs)) {
		for_each_compatible_node(dn, NULL, "ibm,power-nx")
			nx842_powernv_probe(dn);

		if (!nx842_ct)
			return -ENODEV;

		nx842_powernv_exec = nx842_exec_icswx;
	} else {
		ret = nx842_open_percpu_txwins();
		if (ret) {
			nx842_delete_coprocs();
			return ret;
		}

		nx842_powernv_exec = nx842_exec_vas;
	}

	ret = crypto_register_alg(&nx842_powernv_alg);
	if (ret) {
		nx842_delete_coprocs();
		return ret;
	}

	return 0;
}
module_init(nx842_powernv_init);

static void __exit nx842_powernv_exit(void)
{
	crypto_unregister_alg(&nx842_powernv_alg);

	nx842_delete_coprocs();
}
module_exit(nx842_powernv_exit);<|MERGE_RESOLUTION|>--- conflicted
+++ resolved
@@ -743,13 +743,8 @@
 		}
 
 		if (!per_cpu(cpu_txwin, i)) {
-<<<<<<< HEAD
-			/* shoudn't happen, Each chip will have NX engine */
-			pr_err("NX engine is not availavle for CPU %d\n", i);
-=======
 			/* shouldn't happen, Each chip will have NX engine */
 			pr_err("NX engine is not available for CPU %d\n", i);
->>>>>>> 661e50bc
 			return -EINVAL;
 		}
 	}
