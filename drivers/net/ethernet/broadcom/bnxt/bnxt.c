/* Broadcom NetXtreme-C/E network driver.
 *
 * Copyright (c) 2014-2016 Broadcom Corporation
 * Copyright (c) 2016-2019 Broadcom Limited
 *
 * This program is free software; you can redistribute it and/or modify
 * it under the terms of the GNU General Public License as published by
 * the Free Software Foundation.
 */

#include <linux/module.h>

#include <linux/stringify.h>
#include <linux/kernel.h>
#include <linux/timer.h>
#include <linux/errno.h>
#include <linux/ioport.h>
#include <linux/slab.h>
#include <linux/vmalloc.h>
#include <linux/interrupt.h>
#include <linux/pci.h>
#include <linux/netdevice.h>
#include <linux/etherdevice.h>
#include <linux/skbuff.h>
#include <linux/dma-mapping.h>
#include <linux/bitops.h>
#include <linux/io.h>
#include <linux/irq.h>
#include <linux/delay.h>
#include <asm/byteorder.h>
#include <asm/page.h>
#include <linux/time.h>
#include <linux/mii.h>
#include <linux/mdio.h>
#include <linux/if.h>
#include <linux/if_vlan.h>
#include <linux/if_bridge.h>
#include <linux/rtc.h>
#include <linux/bpf.h>
#include <net/ip.h>
#include <net/tcp.h>
#include <net/udp.h>
#include <net/checksum.h>
#include <net/ip6_checksum.h>
#include <net/udp_tunnel.h>
#include <linux/workqueue.h>
#include <linux/prefetch.h>
#include <linux/cache.h>
#include <linux/log2.h>
#include <linux/aer.h>
#include <linux/bitmap.h>
#include <linux/cpu_rmap.h>
#include <linux/cpumask.h>
#include <net/pkt_cls.h>
#include <linux/hwmon.h>
#include <linux/hwmon-sysfs.h>

#include "bnxt_hsi.h"
#include "bnxt.h"
#include "bnxt_ulp.h"
#include "bnxt_sriov.h"
#include "bnxt_ethtool.h"
#include "bnxt_dcb.h"
#include "bnxt_xdp.h"
#include "bnxt_vfr.h"
#include "bnxt_tc.h"
#include "bnxt_devlink.h"
#include "bnxt_debugfs.h"

#define BNXT_TX_TIMEOUT		(5 * HZ)

static const char version[] =
	"Broadcom NetXtreme-C/E driver " DRV_MODULE_NAME " v" DRV_MODULE_VERSION "\n";

MODULE_LICENSE("GPL");
MODULE_DESCRIPTION("Broadcom BCM573xx network driver");
MODULE_VERSION(DRV_MODULE_VERSION);

#define BNXT_RX_OFFSET (NET_SKB_PAD + NET_IP_ALIGN)
#define BNXT_RX_DMA_OFFSET NET_SKB_PAD
#define BNXT_RX_COPY_THRESH 256

#define BNXT_TX_PUSH_THRESH 164

enum board_idx {
	BCM57301,
	BCM57302,
	BCM57304,
	BCM57417_NPAR,
	BCM58700,
	BCM57311,
	BCM57312,
	BCM57402,
	BCM57404,
	BCM57406,
	BCM57402_NPAR,
	BCM57407,
	BCM57412,
	BCM57414,
	BCM57416,
	BCM57417,
	BCM57412_NPAR,
	BCM57314,
	BCM57417_SFP,
	BCM57416_SFP,
	BCM57404_NPAR,
	BCM57406_NPAR,
	BCM57407_SFP,
	BCM57407_NPAR,
	BCM57414_NPAR,
	BCM57416_NPAR,
	BCM57452,
	BCM57454,
	BCM5745x_NPAR,
	BCM57508,
	BCM57504,
	BCM57502,
	BCM58802,
	BCM58804,
	BCM58808,
	NETXTREME_E_VF,
	NETXTREME_C_VF,
	NETXTREME_S_VF,
	NETXTREME_E_P5_VF,
};

/* indexed by enum above */
static const struct {
	char *name;
} board_info[] = {
	[BCM57301] = { "Broadcom BCM57301 NetXtreme-C 10Gb Ethernet" },
	[BCM57302] = { "Broadcom BCM57302 NetXtreme-C 10Gb/25Gb Ethernet" },
	[BCM57304] = { "Broadcom BCM57304 NetXtreme-C 10Gb/25Gb/40Gb/50Gb Ethernet" },
	[BCM57417_NPAR] = { "Broadcom BCM57417 NetXtreme-E Ethernet Partition" },
	[BCM58700] = { "Broadcom BCM58700 Nitro 1Gb/2.5Gb/10Gb Ethernet" },
	[BCM57311] = { "Broadcom BCM57311 NetXtreme-C 10Gb Ethernet" },
	[BCM57312] = { "Broadcom BCM57312 NetXtreme-C 10Gb/25Gb Ethernet" },
	[BCM57402] = { "Broadcom BCM57402 NetXtreme-E 10Gb Ethernet" },
	[BCM57404] = { "Broadcom BCM57404 NetXtreme-E 10Gb/25Gb Ethernet" },
	[BCM57406] = { "Broadcom BCM57406 NetXtreme-E 10GBase-T Ethernet" },
	[BCM57402_NPAR] = { "Broadcom BCM57402 NetXtreme-E Ethernet Partition" },
	[BCM57407] = { "Broadcom BCM57407 NetXtreme-E 10GBase-T Ethernet" },
	[BCM57412] = { "Broadcom BCM57412 NetXtreme-E 10Gb Ethernet" },
	[BCM57414] = { "Broadcom BCM57414 NetXtreme-E 10Gb/25Gb Ethernet" },
	[BCM57416] = { "Broadcom BCM57416 NetXtreme-E 10GBase-T Ethernet" },
	[BCM57417] = { "Broadcom BCM57417 NetXtreme-E 10GBase-T Ethernet" },
	[BCM57412_NPAR] = { "Broadcom BCM57412 NetXtreme-E Ethernet Partition" },
	[BCM57314] = { "Broadcom BCM57314 NetXtreme-C 10Gb/25Gb/40Gb/50Gb Ethernet" },
	[BCM57417_SFP] = { "Broadcom BCM57417 NetXtreme-E 10Gb/25Gb Ethernet" },
	[BCM57416_SFP] = { "Broadcom BCM57416 NetXtreme-E 10Gb Ethernet" },
	[BCM57404_NPAR] = { "Broadcom BCM57404 NetXtreme-E Ethernet Partition" },
	[BCM57406_NPAR] = { "Broadcom BCM57406 NetXtreme-E Ethernet Partition" },
	[BCM57407_SFP] = { "Broadcom BCM57407 NetXtreme-E 25Gb Ethernet" },
	[BCM57407_NPAR] = { "Broadcom BCM57407 NetXtreme-E Ethernet Partition" },
	[BCM57414_NPAR] = { "Broadcom BCM57414 NetXtreme-E Ethernet Partition" },
	[BCM57416_NPAR] = { "Broadcom BCM57416 NetXtreme-E Ethernet Partition" },
	[BCM57452] = { "Broadcom BCM57452 NetXtreme-E 10Gb/25Gb/40Gb/50Gb Ethernet" },
	[BCM57454] = { "Broadcom BCM57454 NetXtreme-E 10Gb/25Gb/40Gb/50Gb/100Gb Ethernet" },
	[BCM5745x_NPAR] = { "Broadcom BCM5745x NetXtreme-E Ethernet Partition" },
	[BCM57508] = { "Broadcom BCM57508 NetXtreme-E 10Gb/25Gb/50Gb/100Gb/200Gb Ethernet" },
	[BCM57504] = { "Broadcom BCM57504 NetXtreme-E 10Gb/25Gb/50Gb/100Gb/200Gb Ethernet" },
	[BCM57502] = { "Broadcom BCM57502 NetXtreme-E 10Gb/25Gb/50Gb Ethernet" },
	[BCM58802] = { "Broadcom BCM58802 NetXtreme-S 10Gb/25Gb/40Gb/50Gb Ethernet" },
	[BCM58804] = { "Broadcom BCM58804 NetXtreme-S 10Gb/25Gb/40Gb/50Gb/100Gb Ethernet" },
	[BCM58808] = { "Broadcom BCM58808 NetXtreme-S 10Gb/25Gb/40Gb/50Gb/100Gb Ethernet" },
	[NETXTREME_E_VF] = { "Broadcom NetXtreme-E Ethernet Virtual Function" },
	[NETXTREME_C_VF] = { "Broadcom NetXtreme-C Ethernet Virtual Function" },
	[NETXTREME_S_VF] = { "Broadcom NetXtreme-S Ethernet Virtual Function" },
	[NETXTREME_E_P5_VF] = { "Broadcom BCM5750X NetXtreme-E Ethernet Virtual Function" },
};

static const struct pci_device_id bnxt_pci_tbl[] = {
	{ PCI_VDEVICE(BROADCOM, 0x1604), .driver_data = BCM5745x_NPAR },
	{ PCI_VDEVICE(BROADCOM, 0x1605), .driver_data = BCM5745x_NPAR },
	{ PCI_VDEVICE(BROADCOM, 0x1614), .driver_data = BCM57454 },
	{ PCI_VDEVICE(BROADCOM, 0x16c0), .driver_data = BCM57417_NPAR },
	{ PCI_VDEVICE(BROADCOM, 0x16c8), .driver_data = BCM57301 },
	{ PCI_VDEVICE(BROADCOM, 0x16c9), .driver_data = BCM57302 },
	{ PCI_VDEVICE(BROADCOM, 0x16ca), .driver_data = BCM57304 },
	{ PCI_VDEVICE(BROADCOM, 0x16cc), .driver_data = BCM57417_NPAR },
	{ PCI_VDEVICE(BROADCOM, 0x16cd), .driver_data = BCM58700 },
	{ PCI_VDEVICE(BROADCOM, 0x16ce), .driver_data = BCM57311 },
	{ PCI_VDEVICE(BROADCOM, 0x16cf), .driver_data = BCM57312 },
	{ PCI_VDEVICE(BROADCOM, 0x16d0), .driver_data = BCM57402 },
	{ PCI_VDEVICE(BROADCOM, 0x16d1), .driver_data = BCM57404 },
	{ PCI_VDEVICE(BROADCOM, 0x16d2), .driver_data = BCM57406 },
	{ PCI_VDEVICE(BROADCOM, 0x16d4), .driver_data = BCM57402_NPAR },
	{ PCI_VDEVICE(BROADCOM, 0x16d5), .driver_data = BCM57407 },
	{ PCI_VDEVICE(BROADCOM, 0x16d6), .driver_data = BCM57412 },
	{ PCI_VDEVICE(BROADCOM, 0x16d7), .driver_data = BCM57414 },
	{ PCI_VDEVICE(BROADCOM, 0x16d8), .driver_data = BCM57416 },
	{ PCI_VDEVICE(BROADCOM, 0x16d9), .driver_data = BCM57417 },
	{ PCI_VDEVICE(BROADCOM, 0x16de), .driver_data = BCM57412_NPAR },
	{ PCI_VDEVICE(BROADCOM, 0x16df), .driver_data = BCM57314 },
	{ PCI_VDEVICE(BROADCOM, 0x16e2), .driver_data = BCM57417_SFP },
	{ PCI_VDEVICE(BROADCOM, 0x16e3), .driver_data = BCM57416_SFP },
	{ PCI_VDEVICE(BROADCOM, 0x16e7), .driver_data = BCM57404_NPAR },
	{ PCI_VDEVICE(BROADCOM, 0x16e8), .driver_data = BCM57406_NPAR },
	{ PCI_VDEVICE(BROADCOM, 0x16e9), .driver_data = BCM57407_SFP },
	{ PCI_VDEVICE(BROADCOM, 0x16ea), .driver_data = BCM57407_NPAR },
	{ PCI_VDEVICE(BROADCOM, 0x16eb), .driver_data = BCM57412_NPAR },
	{ PCI_VDEVICE(BROADCOM, 0x16ec), .driver_data = BCM57414_NPAR },
	{ PCI_VDEVICE(BROADCOM, 0x16ed), .driver_data = BCM57414_NPAR },
	{ PCI_VDEVICE(BROADCOM, 0x16ee), .driver_data = BCM57416_NPAR },
	{ PCI_VDEVICE(BROADCOM, 0x16ef), .driver_data = BCM57416_NPAR },
	{ PCI_VDEVICE(BROADCOM, 0x16f0), .driver_data = BCM58808 },
	{ PCI_VDEVICE(BROADCOM, 0x16f1), .driver_data = BCM57452 },
	{ PCI_VDEVICE(BROADCOM, 0x1750), .driver_data = BCM57508 },
	{ PCI_VDEVICE(BROADCOM, 0x1751), .driver_data = BCM57504 },
	{ PCI_VDEVICE(BROADCOM, 0x1752), .driver_data = BCM57502 },
	{ PCI_VDEVICE(BROADCOM, 0xd802), .driver_data = BCM58802 },
	{ PCI_VDEVICE(BROADCOM, 0xd804), .driver_data = BCM58804 },
#ifdef CONFIG_BNXT_SRIOV
	{ PCI_VDEVICE(BROADCOM, 0x1606), .driver_data = NETXTREME_E_VF },
	{ PCI_VDEVICE(BROADCOM, 0x1609), .driver_data = NETXTREME_E_VF },
	{ PCI_VDEVICE(BROADCOM, 0x16c1), .driver_data = NETXTREME_E_VF },
	{ PCI_VDEVICE(BROADCOM, 0x16cb), .driver_data = NETXTREME_C_VF },
	{ PCI_VDEVICE(BROADCOM, 0x16d3), .driver_data = NETXTREME_E_VF },
	{ PCI_VDEVICE(BROADCOM, 0x16dc), .driver_data = NETXTREME_E_VF },
	{ PCI_VDEVICE(BROADCOM, 0x16e1), .driver_data = NETXTREME_C_VF },
	{ PCI_VDEVICE(BROADCOM, 0x16e5), .driver_data = NETXTREME_C_VF },
	{ PCI_VDEVICE(BROADCOM, 0x1806), .driver_data = NETXTREME_E_P5_VF },
	{ PCI_VDEVICE(BROADCOM, 0x1807), .driver_data = NETXTREME_E_P5_VF },
	{ PCI_VDEVICE(BROADCOM, 0xd800), .driver_data = NETXTREME_S_VF },
#endif
	{ 0 }
};

MODULE_DEVICE_TABLE(pci, bnxt_pci_tbl);

static const u16 bnxt_vf_req_snif[] = {
	HWRM_FUNC_CFG,
	HWRM_FUNC_VF_CFG,
	HWRM_PORT_PHY_QCFG,
	HWRM_CFA_L2_FILTER_ALLOC,
};

static const u16 bnxt_async_events_arr[] = {
	ASYNC_EVENT_CMPL_EVENT_ID_LINK_STATUS_CHANGE,
	ASYNC_EVENT_CMPL_EVENT_ID_PF_DRVR_UNLOAD,
	ASYNC_EVENT_CMPL_EVENT_ID_PORT_CONN_NOT_ALLOWED,
	ASYNC_EVENT_CMPL_EVENT_ID_VF_CFG_CHANGE,
	ASYNC_EVENT_CMPL_EVENT_ID_LINK_SPEED_CFG_CHANGE,
};

static struct workqueue_struct *bnxt_pf_wq;

static bool bnxt_vf_pciid(enum board_idx idx)
{
	return (idx == NETXTREME_C_VF || idx == NETXTREME_E_VF ||
		idx == NETXTREME_S_VF || idx == NETXTREME_E_P5_VF);
}

#define DB_CP_REARM_FLAGS	(DB_KEY_CP | DB_IDX_VALID)
#define DB_CP_FLAGS		(DB_KEY_CP | DB_IDX_VALID | DB_IRQ_DIS)
#define DB_CP_IRQ_DIS_FLAGS	(DB_KEY_CP | DB_IRQ_DIS)

#define BNXT_CP_DB_IRQ_DIS(db)						\
		writel(DB_CP_IRQ_DIS_FLAGS, db)

#define BNXT_DB_CQ(db, idx)						\
	writel(DB_CP_FLAGS | RING_CMP(idx), (db)->doorbell)

#define BNXT_DB_NQ_P5(db, idx)						\
	writeq((db)->db_key64 | DBR_TYPE_NQ | RING_CMP(idx), (db)->doorbell)

#define BNXT_DB_CQ_ARM(db, idx)						\
	writel(DB_CP_REARM_FLAGS | RING_CMP(idx), (db)->doorbell)

#define BNXT_DB_NQ_ARM_P5(db, idx)					\
	writeq((db)->db_key64 | DBR_TYPE_NQ_ARM | RING_CMP(idx), (db)->doorbell)

static void bnxt_db_nq(struct bnxt *bp, struct bnxt_db_info *db, u32 idx)
{
	if (bp->flags & BNXT_FLAG_CHIP_P5)
		BNXT_DB_NQ_P5(db, idx);
	else
		BNXT_DB_CQ(db, idx);
}

static void bnxt_db_nq_arm(struct bnxt *bp, struct bnxt_db_info *db, u32 idx)
{
	if (bp->flags & BNXT_FLAG_CHIP_P5)
		BNXT_DB_NQ_ARM_P5(db, idx);
	else
		BNXT_DB_CQ_ARM(db, idx);
}

static void bnxt_db_cq(struct bnxt *bp, struct bnxt_db_info *db, u32 idx)
{
	if (bp->flags & BNXT_FLAG_CHIP_P5)
		writeq(db->db_key64 | DBR_TYPE_CQ_ARMALL | RING_CMP(idx),
		       db->doorbell);
	else
		BNXT_DB_CQ(db, idx);
}

const u16 bnxt_lhint_arr[] = {
	TX_BD_FLAGS_LHINT_512_AND_SMALLER,
	TX_BD_FLAGS_LHINT_512_TO_1023,
	TX_BD_FLAGS_LHINT_1024_TO_2047,
	TX_BD_FLAGS_LHINT_1024_TO_2047,
	TX_BD_FLAGS_LHINT_2048_AND_LARGER,
	TX_BD_FLAGS_LHINT_2048_AND_LARGER,
	TX_BD_FLAGS_LHINT_2048_AND_LARGER,
	TX_BD_FLAGS_LHINT_2048_AND_LARGER,
	TX_BD_FLAGS_LHINT_2048_AND_LARGER,
	TX_BD_FLAGS_LHINT_2048_AND_LARGER,
	TX_BD_FLAGS_LHINT_2048_AND_LARGER,
	TX_BD_FLAGS_LHINT_2048_AND_LARGER,
	TX_BD_FLAGS_LHINT_2048_AND_LARGER,
	TX_BD_FLAGS_LHINT_2048_AND_LARGER,
	TX_BD_FLAGS_LHINT_2048_AND_LARGER,
	TX_BD_FLAGS_LHINT_2048_AND_LARGER,
	TX_BD_FLAGS_LHINT_2048_AND_LARGER,
	TX_BD_FLAGS_LHINT_2048_AND_LARGER,
	TX_BD_FLAGS_LHINT_2048_AND_LARGER,
};

static u16 bnxt_xmit_get_cfa_action(struct sk_buff *skb)
{
	struct metadata_dst *md_dst = skb_metadata_dst(skb);

	if (!md_dst || md_dst->type != METADATA_HW_PORT_MUX)
		return 0;

	return md_dst->u.port_info.port_id;
}

static netdev_tx_t bnxt_start_xmit(struct sk_buff *skb, struct net_device *dev)
{
	struct bnxt *bp = netdev_priv(dev);
	struct tx_bd *txbd;
	struct tx_bd_ext *txbd1;
	struct netdev_queue *txq;
	int i;
	dma_addr_t mapping;
	unsigned int length, pad = 0;
	u32 len, free_size, vlan_tag_flags, cfa_action, flags;
	u16 prod, last_frag;
	struct pci_dev *pdev = bp->pdev;
	struct bnxt_tx_ring_info *txr;
	struct bnxt_sw_tx_bd *tx_buf;

	i = skb_get_queue_mapping(skb);
	if (unlikely(i >= bp->tx_nr_rings)) {
		dev_kfree_skb_any(skb);
		return NETDEV_TX_OK;
	}

	txq = netdev_get_tx_queue(dev, i);
	txr = &bp->tx_ring[bp->tx_ring_map[i]];
	prod = txr->tx_prod;

	free_size = bnxt_tx_avail(bp, txr);
	if (unlikely(free_size < skb_shinfo(skb)->nr_frags + 2)) {
		netif_tx_stop_queue(txq);
		return NETDEV_TX_BUSY;
	}

	length = skb->len;
	len = skb_headlen(skb);
	last_frag = skb_shinfo(skb)->nr_frags;

	txbd = &txr->tx_desc_ring[TX_RING(prod)][TX_IDX(prod)];

	txbd->tx_bd_opaque = prod;

	tx_buf = &txr->tx_buf_ring[prod];
	tx_buf->skb = skb;
	tx_buf->nr_frags = last_frag;

	vlan_tag_flags = 0;
	cfa_action = bnxt_xmit_get_cfa_action(skb);
	if (skb_vlan_tag_present(skb)) {
		vlan_tag_flags = TX_BD_CFA_META_KEY_VLAN |
				 skb_vlan_tag_get(skb);
		/* Currently supports 8021Q, 8021AD vlan offloads
		 * QINQ1, QINQ2, QINQ3 vlan headers are deprecated
		 */
		if (skb->vlan_proto == htons(ETH_P_8021Q))
			vlan_tag_flags |= 1 << TX_BD_CFA_META_TPID_SHIFT;
	}

	if (free_size == bp->tx_ring_size && length <= bp->tx_push_thresh) {
		struct tx_push_buffer *tx_push_buf = txr->tx_push;
		struct tx_push_bd *tx_push = &tx_push_buf->push_bd;
		struct tx_bd_ext *tx_push1 = &tx_push->txbd2;
		void __iomem *db = txr->tx_db.doorbell;
		void *pdata = tx_push_buf->data;
		u64 *end;
		int j, push_len;

		/* Set COAL_NOW to be ready quickly for the next push */
		tx_push->tx_bd_len_flags_type =
			cpu_to_le32((length << TX_BD_LEN_SHIFT) |
					TX_BD_TYPE_LONG_TX_BD |
					TX_BD_FLAGS_LHINT_512_AND_SMALLER |
					TX_BD_FLAGS_COAL_NOW |
					TX_BD_FLAGS_PACKET_END |
					(2 << TX_BD_FLAGS_BD_CNT_SHIFT));

		if (skb->ip_summed == CHECKSUM_PARTIAL)
			tx_push1->tx_bd_hsize_lflags =
					cpu_to_le32(TX_BD_FLAGS_TCP_UDP_CHKSUM);
		else
			tx_push1->tx_bd_hsize_lflags = 0;

		tx_push1->tx_bd_cfa_meta = cpu_to_le32(vlan_tag_flags);
		tx_push1->tx_bd_cfa_action =
			cpu_to_le32(cfa_action << TX_BD_CFA_ACTION_SHIFT);

		end = pdata + length;
		end = PTR_ALIGN(end, 8) - 1;
		*end = 0;

		skb_copy_from_linear_data(skb, pdata, len);
		pdata += len;
		for (j = 0; j < last_frag; j++) {
			skb_frag_t *frag = &skb_shinfo(skb)->frags[j];
			void *fptr;

			fptr = skb_frag_address_safe(frag);
			if (!fptr)
				goto normal_tx;

			memcpy(pdata, fptr, skb_frag_size(frag));
			pdata += skb_frag_size(frag);
		}

		txbd->tx_bd_len_flags_type = tx_push->tx_bd_len_flags_type;
		txbd->tx_bd_haddr = txr->data_mapping;
		prod = NEXT_TX(prod);
		txbd = &txr->tx_desc_ring[TX_RING(prod)][TX_IDX(prod)];
		memcpy(txbd, tx_push1, sizeof(*txbd));
		prod = NEXT_TX(prod);
		tx_push->doorbell =
			cpu_to_le32(DB_KEY_TX_PUSH | DB_LONG_TX_PUSH | prod);
		txr->tx_prod = prod;

		tx_buf->is_push = 1;
		netdev_tx_sent_queue(txq, skb->len);
		wmb();	/* Sync is_push and byte queue before pushing data */

		push_len = (length + sizeof(*tx_push) + 7) / 8;
		if (push_len > 16) {
			__iowrite64_copy(db, tx_push_buf, 16);
			__iowrite32_copy(db + 4, tx_push_buf + 1,
					 (push_len - 16) << 1);
		} else {
			__iowrite64_copy(db, tx_push_buf, push_len);
		}

		goto tx_done;
	}

normal_tx:
	if (length < BNXT_MIN_PKT_SIZE) {
		pad = BNXT_MIN_PKT_SIZE - length;
		if (skb_pad(skb, pad)) {
			/* SKB already freed. */
			tx_buf->skb = NULL;
			return NETDEV_TX_OK;
		}
		length = BNXT_MIN_PKT_SIZE;
	}

	mapping = dma_map_single(&pdev->dev, skb->data, len, DMA_TO_DEVICE);

	if (unlikely(dma_mapping_error(&pdev->dev, mapping))) {
		dev_kfree_skb_any(skb);
		tx_buf->skb = NULL;
		return NETDEV_TX_OK;
	}

	dma_unmap_addr_set(tx_buf, mapping, mapping);
	flags = (len << TX_BD_LEN_SHIFT) | TX_BD_TYPE_LONG_TX_BD |
		((last_frag + 2) << TX_BD_FLAGS_BD_CNT_SHIFT);

	txbd->tx_bd_haddr = cpu_to_le64(mapping);

	prod = NEXT_TX(prod);
	txbd1 = (struct tx_bd_ext *)
		&txr->tx_desc_ring[TX_RING(prod)][TX_IDX(prod)];

	txbd1->tx_bd_hsize_lflags = 0;
	if (skb_is_gso(skb)) {
		u32 hdr_len;

		if (skb->encapsulation)
			hdr_len = skb_inner_network_offset(skb) +
				skb_inner_network_header_len(skb) +
				inner_tcp_hdrlen(skb);
		else
			hdr_len = skb_transport_offset(skb) +
				tcp_hdrlen(skb);

		txbd1->tx_bd_hsize_lflags = cpu_to_le32(TX_BD_FLAGS_LSO |
					TX_BD_FLAGS_T_IPID |
					(hdr_len << (TX_BD_HSIZE_SHIFT - 1)));
		length = skb_shinfo(skb)->gso_size;
		txbd1->tx_bd_mss = cpu_to_le32(length);
		length += hdr_len;
	} else if (skb->ip_summed == CHECKSUM_PARTIAL) {
		txbd1->tx_bd_hsize_lflags =
			cpu_to_le32(TX_BD_FLAGS_TCP_UDP_CHKSUM);
		txbd1->tx_bd_mss = 0;
	}

	length >>= 9;
	if (unlikely(length >= ARRAY_SIZE(bnxt_lhint_arr))) {
		dev_warn_ratelimited(&pdev->dev, "Dropped oversize %d bytes TX packet.\n",
				     skb->len);
		i = 0;
		goto tx_dma_error;
	}
	flags |= bnxt_lhint_arr[length];
	txbd->tx_bd_len_flags_type = cpu_to_le32(flags);

	txbd1->tx_bd_cfa_meta = cpu_to_le32(vlan_tag_flags);
	txbd1->tx_bd_cfa_action =
			cpu_to_le32(cfa_action << TX_BD_CFA_ACTION_SHIFT);
	for (i = 0; i < last_frag; i++) {
		skb_frag_t *frag = &skb_shinfo(skb)->frags[i];

		prod = NEXT_TX(prod);
		txbd = &txr->tx_desc_ring[TX_RING(prod)][TX_IDX(prod)];

		len = skb_frag_size(frag);
		mapping = skb_frag_dma_map(&pdev->dev, frag, 0, len,
					   DMA_TO_DEVICE);

		if (unlikely(dma_mapping_error(&pdev->dev, mapping)))
			goto tx_dma_error;

		tx_buf = &txr->tx_buf_ring[prod];
		dma_unmap_addr_set(tx_buf, mapping, mapping);

		txbd->tx_bd_haddr = cpu_to_le64(mapping);

		flags = len << TX_BD_LEN_SHIFT;
		txbd->tx_bd_len_flags_type = cpu_to_le32(flags);
	}

	flags &= ~TX_BD_LEN;
	txbd->tx_bd_len_flags_type =
		cpu_to_le32(((len + pad) << TX_BD_LEN_SHIFT) | flags |
			    TX_BD_FLAGS_PACKET_END);

	netdev_tx_sent_queue(txq, skb->len);

	/* Sync BD data before updating doorbell */
	wmb();

	prod = NEXT_TX(prod);
	txr->tx_prod = prod;

	if (!netdev_xmit_more() || netif_xmit_stopped(txq))
		bnxt_db_write(bp, &txr->tx_db, prod);

tx_done:

	if (unlikely(bnxt_tx_avail(bp, txr) <= MAX_SKB_FRAGS + 1)) {
		if (netdev_xmit_more() && !tx_buf->is_push)
			bnxt_db_write(bp, &txr->tx_db, prod);

		netif_tx_stop_queue(txq);

		/* netif_tx_stop_queue() must be done before checking
		 * tx index in bnxt_tx_avail() below, because in
		 * bnxt_tx_int(), we update tx index before checking for
		 * netif_tx_queue_stopped().
		 */
		smp_mb();
		if (bnxt_tx_avail(bp, txr) > bp->tx_wake_thresh)
			netif_tx_wake_queue(txq);
	}
	return NETDEV_TX_OK;

tx_dma_error:
	last_frag = i;

	/* start back at beginning and unmap skb */
	prod = txr->tx_prod;
	tx_buf = &txr->tx_buf_ring[prod];
	tx_buf->skb = NULL;
	dma_unmap_single(&pdev->dev, dma_unmap_addr(tx_buf, mapping),
			 skb_headlen(skb), PCI_DMA_TODEVICE);
	prod = NEXT_TX(prod);

	/* unmap remaining mapped pages */
	for (i = 0; i < last_frag; i++) {
		prod = NEXT_TX(prod);
		tx_buf = &txr->tx_buf_ring[prod];
		dma_unmap_page(&pdev->dev, dma_unmap_addr(tx_buf, mapping),
			       skb_frag_size(&skb_shinfo(skb)->frags[i]),
			       PCI_DMA_TODEVICE);
	}

	dev_kfree_skb_any(skb);
	return NETDEV_TX_OK;
}

static void bnxt_tx_int(struct bnxt *bp, struct bnxt_napi *bnapi, int nr_pkts)
{
	struct bnxt_tx_ring_info *txr = bnapi->tx_ring;
	struct netdev_queue *txq = netdev_get_tx_queue(bp->dev, txr->txq_index);
	u16 cons = txr->tx_cons;
	struct pci_dev *pdev = bp->pdev;
	int i;
	unsigned int tx_bytes = 0;

	for (i = 0; i < nr_pkts; i++) {
		struct bnxt_sw_tx_bd *tx_buf;
		struct sk_buff *skb;
		int j, last;

		tx_buf = &txr->tx_buf_ring[cons];
		cons = NEXT_TX(cons);
		skb = tx_buf->skb;
		tx_buf->skb = NULL;

		if (tx_buf->is_push) {
			tx_buf->is_push = 0;
			goto next_tx_int;
		}

		dma_unmap_single(&pdev->dev, dma_unmap_addr(tx_buf, mapping),
				 skb_headlen(skb), PCI_DMA_TODEVICE);
		last = tx_buf->nr_frags;

		for (j = 0; j < last; j++) {
			cons = NEXT_TX(cons);
			tx_buf = &txr->tx_buf_ring[cons];
			dma_unmap_page(
				&pdev->dev,
				dma_unmap_addr(tx_buf, mapping),
				skb_frag_size(&skb_shinfo(skb)->frags[j]),
				PCI_DMA_TODEVICE);
		}

next_tx_int:
		cons = NEXT_TX(cons);

		tx_bytes += skb->len;
		dev_kfree_skb_any(skb);
	}

	netdev_tx_completed_queue(txq, nr_pkts, tx_bytes);
	txr->tx_cons = cons;

	/* Need to make the tx_cons update visible to bnxt_start_xmit()
	 * before checking for netif_tx_queue_stopped().  Without the
	 * memory barrier, there is a small possibility that bnxt_start_xmit()
	 * will miss it and cause the queue to be stopped forever.
	 */
	smp_mb();

	if (unlikely(netif_tx_queue_stopped(txq)) &&
	    (bnxt_tx_avail(bp, txr) > bp->tx_wake_thresh)) {
		__netif_tx_lock(txq, smp_processor_id());
		if (netif_tx_queue_stopped(txq) &&
		    bnxt_tx_avail(bp, txr) > bp->tx_wake_thresh &&
		    txr->dev_state != BNXT_DEV_STATE_CLOSING)
			netif_tx_wake_queue(txq);
		__netif_tx_unlock(txq);
	}
}

static struct page *__bnxt_alloc_rx_page(struct bnxt *bp, dma_addr_t *mapping,
					 gfp_t gfp)
{
	struct device *dev = &bp->pdev->dev;
	struct page *page;

	page = alloc_page(gfp);
	if (!page)
		return NULL;

	*mapping = dma_map_page_attrs(dev, page, 0, PAGE_SIZE, bp->rx_dir,
				      DMA_ATTR_WEAK_ORDERING);
	if (dma_mapping_error(dev, *mapping)) {
		__free_page(page);
		return NULL;
	}
	*mapping += bp->rx_dma_offset;
	return page;
}

static inline u8 *__bnxt_alloc_rx_data(struct bnxt *bp, dma_addr_t *mapping,
				       gfp_t gfp)
{
	u8 *data;
	struct pci_dev *pdev = bp->pdev;

	data = kmalloc(bp->rx_buf_size, gfp);
	if (!data)
		return NULL;

	*mapping = dma_map_single_attrs(&pdev->dev, data + bp->rx_dma_offset,
					bp->rx_buf_use_size, bp->rx_dir,
					DMA_ATTR_WEAK_ORDERING);

	if (dma_mapping_error(&pdev->dev, *mapping)) {
		kfree(data);
		data = NULL;
	}
	return data;
}

int bnxt_alloc_rx_data(struct bnxt *bp, struct bnxt_rx_ring_info *rxr,
		       u16 prod, gfp_t gfp)
{
	struct rx_bd *rxbd = &rxr->rx_desc_ring[RX_RING(prod)][RX_IDX(prod)];
	struct bnxt_sw_rx_bd *rx_buf = &rxr->rx_buf_ring[prod];
	dma_addr_t mapping;

	if (BNXT_RX_PAGE_MODE(bp)) {
		struct page *page = __bnxt_alloc_rx_page(bp, &mapping, gfp);

		if (!page)
			return -ENOMEM;

		rx_buf->data = page;
		rx_buf->data_ptr = page_address(page) + bp->rx_offset;
	} else {
		u8 *data = __bnxt_alloc_rx_data(bp, &mapping, gfp);

		if (!data)
			return -ENOMEM;

		rx_buf->data = data;
		rx_buf->data_ptr = data + bp->rx_offset;
	}
	rx_buf->mapping = mapping;

	rxbd->rx_bd_haddr = cpu_to_le64(mapping);
	return 0;
}

void bnxt_reuse_rx_data(struct bnxt_rx_ring_info *rxr, u16 cons, void *data)
{
	u16 prod = rxr->rx_prod;
	struct bnxt_sw_rx_bd *cons_rx_buf, *prod_rx_buf;
	struct rx_bd *cons_bd, *prod_bd;

	prod_rx_buf = &rxr->rx_buf_ring[prod];
	cons_rx_buf = &rxr->rx_buf_ring[cons];

	prod_rx_buf->data = data;
	prod_rx_buf->data_ptr = cons_rx_buf->data_ptr;

	prod_rx_buf->mapping = cons_rx_buf->mapping;

	prod_bd = &rxr->rx_desc_ring[RX_RING(prod)][RX_IDX(prod)];
	cons_bd = &rxr->rx_desc_ring[RX_RING(cons)][RX_IDX(cons)];

	prod_bd->rx_bd_haddr = cons_bd->rx_bd_haddr;
}

static inline u16 bnxt_find_next_agg_idx(struct bnxt_rx_ring_info *rxr, u16 idx)
{
	u16 next, max = rxr->rx_agg_bmap_size;

	next = find_next_zero_bit(rxr->rx_agg_bmap, max, idx);
	if (next >= max)
		next = find_first_zero_bit(rxr->rx_agg_bmap, max);
	return next;
}

static inline int bnxt_alloc_rx_page(struct bnxt *bp,
				     struct bnxt_rx_ring_info *rxr,
				     u16 prod, gfp_t gfp)
{
	struct rx_bd *rxbd =
		&rxr->rx_agg_desc_ring[RX_RING(prod)][RX_IDX(prod)];
	struct bnxt_sw_rx_agg_bd *rx_agg_buf;
	struct pci_dev *pdev = bp->pdev;
	struct page *page;
	dma_addr_t mapping;
	u16 sw_prod = rxr->rx_sw_agg_prod;
	unsigned int offset = 0;

	if (PAGE_SIZE > BNXT_RX_PAGE_SIZE) {
		page = rxr->rx_page;
		if (!page) {
			page = alloc_page(gfp);
			if (!page)
				return -ENOMEM;
			rxr->rx_page = page;
			rxr->rx_page_offset = 0;
		}
		offset = rxr->rx_page_offset;
		rxr->rx_page_offset += BNXT_RX_PAGE_SIZE;
		if (rxr->rx_page_offset == PAGE_SIZE)
			rxr->rx_page = NULL;
		else
			get_page(page);
	} else {
		page = alloc_page(gfp);
		if (!page)
			return -ENOMEM;
	}

	mapping = dma_map_page_attrs(&pdev->dev, page, offset,
				     BNXT_RX_PAGE_SIZE, PCI_DMA_FROMDEVICE,
				     DMA_ATTR_WEAK_ORDERING);
	if (dma_mapping_error(&pdev->dev, mapping)) {
		__free_page(page);
		return -EIO;
	}

	if (unlikely(test_bit(sw_prod, rxr->rx_agg_bmap)))
		sw_prod = bnxt_find_next_agg_idx(rxr, sw_prod);

	__set_bit(sw_prod, rxr->rx_agg_bmap);
	rx_agg_buf = &rxr->rx_agg_ring[sw_prod];
	rxr->rx_sw_agg_prod = NEXT_RX_AGG(sw_prod);

	rx_agg_buf->page = page;
	rx_agg_buf->offset = offset;
	rx_agg_buf->mapping = mapping;
	rxbd->rx_bd_haddr = cpu_to_le64(mapping);
	rxbd->rx_bd_opaque = sw_prod;
	return 0;
}

static void bnxt_reuse_rx_agg_bufs(struct bnxt_cp_ring_info *cpr, u16 cp_cons,
				   u32 agg_bufs)
{
	struct bnxt_napi *bnapi = cpr->bnapi;
	struct bnxt *bp = bnapi->bp;
	struct bnxt_rx_ring_info *rxr = bnapi->rx_ring;
	u16 prod = rxr->rx_agg_prod;
	u16 sw_prod = rxr->rx_sw_agg_prod;
	u32 i;

	for (i = 0; i < agg_bufs; i++) {
		u16 cons;
		struct rx_agg_cmp *agg;
		struct bnxt_sw_rx_agg_bd *cons_rx_buf, *prod_rx_buf;
		struct rx_bd *prod_bd;
		struct page *page;

		agg = (struct rx_agg_cmp *)
			&cpr->cp_desc_ring[CP_RING(cp_cons)][CP_IDX(cp_cons)];
		cons = agg->rx_agg_cmp_opaque;
		__clear_bit(cons, rxr->rx_agg_bmap);

		if (unlikely(test_bit(sw_prod, rxr->rx_agg_bmap)))
			sw_prod = bnxt_find_next_agg_idx(rxr, sw_prod);

		__set_bit(sw_prod, rxr->rx_agg_bmap);
		prod_rx_buf = &rxr->rx_agg_ring[sw_prod];
		cons_rx_buf = &rxr->rx_agg_ring[cons];

		/* It is possible for sw_prod to be equal to cons, so
		 * set cons_rx_buf->page to NULL first.
		 */
		page = cons_rx_buf->page;
		cons_rx_buf->page = NULL;
		prod_rx_buf->page = page;
		prod_rx_buf->offset = cons_rx_buf->offset;

		prod_rx_buf->mapping = cons_rx_buf->mapping;

		prod_bd = &rxr->rx_agg_desc_ring[RX_RING(prod)][RX_IDX(prod)];

		prod_bd->rx_bd_haddr = cpu_to_le64(cons_rx_buf->mapping);
		prod_bd->rx_bd_opaque = sw_prod;

		prod = NEXT_RX_AGG(prod);
		sw_prod = NEXT_RX_AGG(sw_prod);
		cp_cons = NEXT_CMP(cp_cons);
	}
	rxr->rx_agg_prod = prod;
	rxr->rx_sw_agg_prod = sw_prod;
}

static struct sk_buff *bnxt_rx_page_skb(struct bnxt *bp,
					struct bnxt_rx_ring_info *rxr,
					u16 cons, void *data, u8 *data_ptr,
					dma_addr_t dma_addr,
					unsigned int offset_and_len)
{
	unsigned int payload = offset_and_len >> 16;
	unsigned int len = offset_and_len & 0xffff;
	struct skb_frag_struct *frag;
	struct page *page = data;
	u16 prod = rxr->rx_prod;
	struct sk_buff *skb;
	int off, err;

	err = bnxt_alloc_rx_data(bp, rxr, prod, GFP_ATOMIC);
	if (unlikely(err)) {
		bnxt_reuse_rx_data(rxr, cons, data);
		return NULL;
	}
	dma_addr -= bp->rx_dma_offset;
	dma_unmap_page_attrs(&bp->pdev->dev, dma_addr, PAGE_SIZE, bp->rx_dir,
			     DMA_ATTR_WEAK_ORDERING);

	if (unlikely(!payload))
		payload = eth_get_headlen(bp->dev, data_ptr, len);

	skb = napi_alloc_skb(&rxr->bnapi->napi, payload);
	if (!skb) {
		__free_page(page);
		return NULL;
	}

	off = (void *)data_ptr - page_address(page);
	skb_add_rx_frag(skb, 0, page, off, len, PAGE_SIZE);
	memcpy(skb->data - NET_IP_ALIGN, data_ptr - NET_IP_ALIGN,
	       payload + NET_IP_ALIGN);

	frag = &skb_shinfo(skb)->frags[0];
	skb_frag_size_sub(frag, payload);
	frag->page_offset += payload;
	skb->data_len -= payload;
	skb->tail += payload;

	return skb;
}

static struct sk_buff *bnxt_rx_skb(struct bnxt *bp,
				   struct bnxt_rx_ring_info *rxr, u16 cons,
				   void *data, u8 *data_ptr,
				   dma_addr_t dma_addr,
				   unsigned int offset_and_len)
{
	u16 prod = rxr->rx_prod;
	struct sk_buff *skb;
	int err;

	err = bnxt_alloc_rx_data(bp, rxr, prod, GFP_ATOMIC);
	if (unlikely(err)) {
		bnxt_reuse_rx_data(rxr, cons, data);
		return NULL;
	}

	skb = build_skb(data, 0);
	dma_unmap_single_attrs(&bp->pdev->dev, dma_addr, bp->rx_buf_use_size,
			       bp->rx_dir, DMA_ATTR_WEAK_ORDERING);
	if (!skb) {
		kfree(data);
		return NULL;
	}

	skb_reserve(skb, bp->rx_offset);
	skb_put(skb, offset_and_len & 0xffff);
	return skb;
}

static struct sk_buff *bnxt_rx_pages(struct bnxt *bp,
				     struct bnxt_cp_ring_info *cpr,
				     struct sk_buff *skb, u16 cp_cons,
				     u32 agg_bufs)
{
	struct bnxt_napi *bnapi = cpr->bnapi;
	struct pci_dev *pdev = bp->pdev;
	struct bnxt_rx_ring_info *rxr = bnapi->rx_ring;
	u16 prod = rxr->rx_agg_prod;
	u32 i;

	for (i = 0; i < agg_bufs; i++) {
		u16 cons, frag_len;
		struct rx_agg_cmp *agg;
		struct bnxt_sw_rx_agg_bd *cons_rx_buf;
		struct page *page;
		dma_addr_t mapping;

		agg = (struct rx_agg_cmp *)
			&cpr->cp_desc_ring[CP_RING(cp_cons)][CP_IDX(cp_cons)];
		cons = agg->rx_agg_cmp_opaque;
		frag_len = (le32_to_cpu(agg->rx_agg_cmp_len_flags_type) &
			    RX_AGG_CMP_LEN) >> RX_AGG_CMP_LEN_SHIFT;

		cons_rx_buf = &rxr->rx_agg_ring[cons];
		skb_fill_page_desc(skb, i, cons_rx_buf->page,
				   cons_rx_buf->offset, frag_len);
		__clear_bit(cons, rxr->rx_agg_bmap);

		/* It is possible for bnxt_alloc_rx_page() to allocate
		 * a sw_prod index that equals the cons index, so we
		 * need to clear the cons entry now.
		 */
		mapping = cons_rx_buf->mapping;
		page = cons_rx_buf->page;
		cons_rx_buf->page = NULL;

		if (bnxt_alloc_rx_page(bp, rxr, prod, GFP_ATOMIC) != 0) {
			struct skb_shared_info *shinfo;
			unsigned int nr_frags;

			shinfo = skb_shinfo(skb);
			nr_frags = --shinfo->nr_frags;
			__skb_frag_set_page(&shinfo->frags[nr_frags], NULL);

			dev_kfree_skb(skb);

			cons_rx_buf->page = page;

			/* Update prod since possibly some pages have been
			 * allocated already.
			 */
			rxr->rx_agg_prod = prod;
			bnxt_reuse_rx_agg_bufs(cpr, cp_cons, agg_bufs - i);
			return NULL;
		}

		dma_unmap_page_attrs(&pdev->dev, mapping, BNXT_RX_PAGE_SIZE,
				     PCI_DMA_FROMDEVICE,
				     DMA_ATTR_WEAK_ORDERING);

		skb->data_len += frag_len;
		skb->len += frag_len;
		skb->truesize += PAGE_SIZE;

		prod = NEXT_RX_AGG(prod);
		cp_cons = NEXT_CMP(cp_cons);
	}
	rxr->rx_agg_prod = prod;
	return skb;
}

static int bnxt_agg_bufs_valid(struct bnxt *bp, struct bnxt_cp_ring_info *cpr,
			       u8 agg_bufs, u32 *raw_cons)
{
	u16 last;
	struct rx_agg_cmp *agg;

	*raw_cons = ADV_RAW_CMP(*raw_cons, agg_bufs);
	last = RING_CMP(*raw_cons);
	agg = (struct rx_agg_cmp *)
		&cpr->cp_desc_ring[CP_RING(last)][CP_IDX(last)];
	return RX_AGG_CMP_VALID(agg, *raw_cons);
}

static inline struct sk_buff *bnxt_copy_skb(struct bnxt_napi *bnapi, u8 *data,
					    unsigned int len,
					    dma_addr_t mapping)
{
	struct bnxt *bp = bnapi->bp;
	struct pci_dev *pdev = bp->pdev;
	struct sk_buff *skb;

	skb = napi_alloc_skb(&bnapi->napi, len);
	if (!skb)
		return NULL;

	dma_sync_single_for_cpu(&pdev->dev, mapping, bp->rx_copy_thresh,
				bp->rx_dir);

	memcpy(skb->data - NET_IP_ALIGN, data - NET_IP_ALIGN,
	       len + NET_IP_ALIGN);

	dma_sync_single_for_device(&pdev->dev, mapping, bp->rx_copy_thresh,
				   bp->rx_dir);

	skb_put(skb, len);
	return skb;
}

static int bnxt_discard_rx(struct bnxt *bp, struct bnxt_cp_ring_info *cpr,
			   u32 *raw_cons, void *cmp)
{
	struct rx_cmp *rxcmp = cmp;
	u32 tmp_raw_cons = *raw_cons;
	u8 cmp_type, agg_bufs = 0;

	cmp_type = RX_CMP_TYPE(rxcmp);

	if (cmp_type == CMP_TYPE_RX_L2_CMP) {
		agg_bufs = (le32_to_cpu(rxcmp->rx_cmp_misc_v1) &
			    RX_CMP_AGG_BUFS) >>
			   RX_CMP_AGG_BUFS_SHIFT;
	} else if (cmp_type == CMP_TYPE_RX_L2_TPA_END_CMP) {
		struct rx_tpa_end_cmp *tpa_end = cmp;

		agg_bufs = (le32_to_cpu(tpa_end->rx_tpa_end_cmp_misc_v1) &
			    RX_TPA_END_CMP_AGG_BUFS) >>
			   RX_TPA_END_CMP_AGG_BUFS_SHIFT;
	}

	if (agg_bufs) {
		if (!bnxt_agg_bufs_valid(bp, cpr, agg_bufs, &tmp_raw_cons))
			return -EBUSY;
	}
	*raw_cons = tmp_raw_cons;
	return 0;
}

static void bnxt_queue_sp_work(struct bnxt *bp)
{
	if (BNXT_PF(bp))
		queue_work(bnxt_pf_wq, &bp->sp_task);
	else
		schedule_work(&bp->sp_task);
}

static void bnxt_cancel_sp_work(struct bnxt *bp)
{
	if (BNXT_PF(bp))
		flush_workqueue(bnxt_pf_wq);
	else
		cancel_work_sync(&bp->sp_task);
}

static void bnxt_sched_reset(struct bnxt *bp, struct bnxt_rx_ring_info *rxr)
{
	if (!rxr->bnapi->in_reset) {
		rxr->bnapi->in_reset = true;
		set_bit(BNXT_RESET_TASK_SP_EVENT, &bp->sp_event);
		bnxt_queue_sp_work(bp);
	}
	rxr->rx_next_cons = 0xffff;
}

static void bnxt_tpa_start(struct bnxt *bp, struct bnxt_rx_ring_info *rxr,
			   struct rx_tpa_start_cmp *tpa_start,
			   struct rx_tpa_start_cmp_ext *tpa_start1)
{
	u8 agg_id = TPA_START_AGG_ID(tpa_start);
	u16 cons, prod;
	struct bnxt_tpa_info *tpa_info;
	struct bnxt_sw_rx_bd *cons_rx_buf, *prod_rx_buf;
	struct rx_bd *prod_bd;
	dma_addr_t mapping;

	cons = tpa_start->rx_tpa_start_cmp_opaque;
	prod = rxr->rx_prod;
	cons_rx_buf = &rxr->rx_buf_ring[cons];
	prod_rx_buf = &rxr->rx_buf_ring[prod];
	tpa_info = &rxr->rx_tpa[agg_id];

	if (unlikely(cons != rxr->rx_next_cons)) {
		netdev_warn(bp->dev, "TPA cons %x != expected cons %x\n",
			    cons, rxr->rx_next_cons);
		bnxt_sched_reset(bp, rxr);
		return;
	}
	/* Store cfa_code in tpa_info to use in tpa_end
	 * completion processing.
	 */
	tpa_info->cfa_code = TPA_START_CFA_CODE(tpa_start1);
	prod_rx_buf->data = tpa_info->data;
	prod_rx_buf->data_ptr = tpa_info->data_ptr;

	mapping = tpa_info->mapping;
	prod_rx_buf->mapping = mapping;

	prod_bd = &rxr->rx_desc_ring[RX_RING(prod)][RX_IDX(prod)];

	prod_bd->rx_bd_haddr = cpu_to_le64(mapping);

	tpa_info->data = cons_rx_buf->data;
	tpa_info->data_ptr = cons_rx_buf->data_ptr;
	cons_rx_buf->data = NULL;
	tpa_info->mapping = cons_rx_buf->mapping;

	tpa_info->len =
		le32_to_cpu(tpa_start->rx_tpa_start_cmp_len_flags_type) >>
				RX_TPA_START_CMP_LEN_SHIFT;
	if (likely(TPA_START_HASH_VALID(tpa_start))) {
		u32 hash_type = TPA_START_HASH_TYPE(tpa_start);

		tpa_info->hash_type = PKT_HASH_TYPE_L4;
		tpa_info->gso_type = SKB_GSO_TCPV4;
		/* RSS profiles 1 and 3 with extract code 0 for inner 4-tuple */
		if (hash_type == 3 || TPA_START_IS_IPV6(tpa_start1))
			tpa_info->gso_type = SKB_GSO_TCPV6;
		tpa_info->rss_hash =
			le32_to_cpu(tpa_start->rx_tpa_start_cmp_rss_hash);
	} else {
		tpa_info->hash_type = PKT_HASH_TYPE_NONE;
		tpa_info->gso_type = 0;
		if (netif_msg_rx_err(bp))
			netdev_warn(bp->dev, "TPA packet without valid hash\n");
	}
	tpa_info->flags2 = le32_to_cpu(tpa_start1->rx_tpa_start_cmp_flags2);
	tpa_info->metadata = le32_to_cpu(tpa_start1->rx_tpa_start_cmp_metadata);
	tpa_info->hdr_info = le32_to_cpu(tpa_start1->rx_tpa_start_cmp_hdr_info);

	rxr->rx_prod = NEXT_RX(prod);
	cons = NEXT_RX(cons);
	rxr->rx_next_cons = NEXT_RX(cons);
	cons_rx_buf = &rxr->rx_buf_ring[cons];

	bnxt_reuse_rx_data(rxr, cons, cons_rx_buf->data);
	rxr->rx_prod = NEXT_RX(rxr->rx_prod);
	cons_rx_buf->data = NULL;
}

static void bnxt_abort_tpa(struct bnxt_cp_ring_info *cpr, u16 cp_cons,
			   u32 agg_bufs)
{
	if (agg_bufs)
		bnxt_reuse_rx_agg_bufs(cpr, cp_cons, agg_bufs);
}

static struct sk_buff *bnxt_gro_func_5731x(struct bnxt_tpa_info *tpa_info,
					   int payload_off, int tcp_ts,
					   struct sk_buff *skb)
{
#ifdef CONFIG_INET
	struct tcphdr *th;
	int len, nw_off;
	u16 outer_ip_off, inner_ip_off, inner_mac_off;
	u32 hdr_info = tpa_info->hdr_info;
	bool loopback = false;

	inner_ip_off = BNXT_TPA_INNER_L3_OFF(hdr_info);
	inner_mac_off = BNXT_TPA_INNER_L2_OFF(hdr_info);
	outer_ip_off = BNXT_TPA_OUTER_L3_OFF(hdr_info);

	/* If the packet is an internal loopback packet, the offsets will
	 * have an extra 4 bytes.
	 */
	if (inner_mac_off == 4) {
		loopback = true;
	} else if (inner_mac_off > 4) {
		__be16 proto = *((__be16 *)(skb->data + inner_ip_off -
					    ETH_HLEN - 2));

		/* We only support inner iPv4/ipv6.  If we don't see the
		 * correct protocol ID, it must be a loopback packet where
		 * the offsets are off by 4.
		 */
		if (proto != htons(ETH_P_IP) && proto != htons(ETH_P_IPV6))
			loopback = true;
	}
	if (loopback) {
		/* internal loopback packet, subtract all offsets by 4 */
		inner_ip_off -= 4;
		inner_mac_off -= 4;
		outer_ip_off -= 4;
	}

	nw_off = inner_ip_off - ETH_HLEN;
	skb_set_network_header(skb, nw_off);
	if (tpa_info->flags2 & RX_TPA_START_CMP_FLAGS2_IP_TYPE) {
		struct ipv6hdr *iph = ipv6_hdr(skb);

		skb_set_transport_header(skb, nw_off + sizeof(struct ipv6hdr));
		len = skb->len - skb_transport_offset(skb);
		th = tcp_hdr(skb);
		th->check = ~tcp_v6_check(len, &iph->saddr, &iph->daddr, 0);
	} else {
		struct iphdr *iph = ip_hdr(skb);

		skb_set_transport_header(skb, nw_off + sizeof(struct iphdr));
		len = skb->len - skb_transport_offset(skb);
		th = tcp_hdr(skb);
		th->check = ~tcp_v4_check(len, iph->saddr, iph->daddr, 0);
	}

	if (inner_mac_off) { /* tunnel */
		struct udphdr *uh = NULL;
		__be16 proto = *((__be16 *)(skb->data + outer_ip_off -
					    ETH_HLEN - 2));

		if (proto == htons(ETH_P_IP)) {
			struct iphdr *iph = (struct iphdr *)skb->data;

			if (iph->protocol == IPPROTO_UDP)
				uh = (struct udphdr *)(iph + 1);
		} else {
			struct ipv6hdr *iph = (struct ipv6hdr *)skb->data;

			if (iph->nexthdr == IPPROTO_UDP)
				uh = (struct udphdr *)(iph + 1);
		}
		if (uh) {
			if (uh->check)
				skb_shinfo(skb)->gso_type |=
					SKB_GSO_UDP_TUNNEL_CSUM;
			else
				skb_shinfo(skb)->gso_type |= SKB_GSO_UDP_TUNNEL;
		}
	}
#endif
	return skb;
}

#define BNXT_IPV4_HDR_SIZE	(sizeof(struct iphdr) + sizeof(struct tcphdr))
#define BNXT_IPV6_HDR_SIZE	(sizeof(struct ipv6hdr) + sizeof(struct tcphdr))

static struct sk_buff *bnxt_gro_func_5730x(struct bnxt_tpa_info *tpa_info,
					   int payload_off, int tcp_ts,
					   struct sk_buff *skb)
{
#ifdef CONFIG_INET
	struct tcphdr *th;
	int len, nw_off, tcp_opt_len = 0;

	if (tcp_ts)
		tcp_opt_len = 12;

	if (tpa_info->gso_type == SKB_GSO_TCPV4) {
		struct iphdr *iph;

		nw_off = payload_off - BNXT_IPV4_HDR_SIZE - tcp_opt_len -
			 ETH_HLEN;
		skb_set_network_header(skb, nw_off);
		iph = ip_hdr(skb);
		skb_set_transport_header(skb, nw_off + sizeof(struct iphdr));
		len = skb->len - skb_transport_offset(skb);
		th = tcp_hdr(skb);
		th->check = ~tcp_v4_check(len, iph->saddr, iph->daddr, 0);
	} else if (tpa_info->gso_type == SKB_GSO_TCPV6) {
		struct ipv6hdr *iph;

		nw_off = payload_off - BNXT_IPV6_HDR_SIZE - tcp_opt_len -
			 ETH_HLEN;
		skb_set_network_header(skb, nw_off);
		iph = ipv6_hdr(skb);
		skb_set_transport_header(skb, nw_off + sizeof(struct ipv6hdr));
		len = skb->len - skb_transport_offset(skb);
		th = tcp_hdr(skb);
		th->check = ~tcp_v6_check(len, &iph->saddr, &iph->daddr, 0);
	} else {
		dev_kfree_skb_any(skb);
		return NULL;
	}

	if (nw_off) { /* tunnel */
		struct udphdr *uh = NULL;

		if (skb->protocol == htons(ETH_P_IP)) {
			struct iphdr *iph = (struct iphdr *)skb->data;

			if (iph->protocol == IPPROTO_UDP)
				uh = (struct udphdr *)(iph + 1);
		} else {
			struct ipv6hdr *iph = (struct ipv6hdr *)skb->data;

			if (iph->nexthdr == IPPROTO_UDP)
				uh = (struct udphdr *)(iph + 1);
		}
		if (uh) {
			if (uh->check)
				skb_shinfo(skb)->gso_type |=
					SKB_GSO_UDP_TUNNEL_CSUM;
			else
				skb_shinfo(skb)->gso_type |= SKB_GSO_UDP_TUNNEL;
		}
	}
#endif
	return skb;
}

static inline struct sk_buff *bnxt_gro_skb(struct bnxt *bp,
					   struct bnxt_tpa_info *tpa_info,
					   struct rx_tpa_end_cmp *tpa_end,
					   struct rx_tpa_end_cmp_ext *tpa_end1,
					   struct sk_buff *skb)
{
#ifdef CONFIG_INET
	int payload_off;
	u16 segs;

	segs = TPA_END_TPA_SEGS(tpa_end);
	if (segs == 1)
		return skb;

	NAPI_GRO_CB(skb)->count = segs;
	skb_shinfo(skb)->gso_size =
		le32_to_cpu(tpa_end1->rx_tpa_end_cmp_seg_len);
	skb_shinfo(skb)->gso_type = tpa_info->gso_type;
	payload_off = (le32_to_cpu(tpa_end->rx_tpa_end_cmp_misc_v1) &
		       RX_TPA_END_CMP_PAYLOAD_OFFSET) >>
		      RX_TPA_END_CMP_PAYLOAD_OFFSET_SHIFT;
	skb = bp->gro_func(tpa_info, payload_off, TPA_END_GRO_TS(tpa_end), skb);
	if (likely(skb))
		tcp_gro_complete(skb);
#endif
	return skb;
}

/* Given the cfa_code of a received packet determine which
 * netdev (vf-rep or PF) the packet is destined to.
 */
static struct net_device *bnxt_get_pkt_dev(struct bnxt *bp, u16 cfa_code)
{
	struct net_device *dev = bnxt_get_vf_rep(bp, cfa_code);

	/* if vf-rep dev is NULL, the must belongs to the PF */
	return dev ? dev : bp->dev;
}

static inline struct sk_buff *bnxt_tpa_end(struct bnxt *bp,
					   struct bnxt_cp_ring_info *cpr,
					   u32 *raw_cons,
					   struct rx_tpa_end_cmp *tpa_end,
					   struct rx_tpa_end_cmp_ext *tpa_end1,
					   u8 *event)
{
	struct bnxt_napi *bnapi = cpr->bnapi;
	struct bnxt_rx_ring_info *rxr = bnapi->rx_ring;
	u8 agg_id = TPA_END_AGG_ID(tpa_end);
	u8 *data_ptr, agg_bufs;
	u16 cp_cons = RING_CMP(*raw_cons);
	unsigned int len;
	struct bnxt_tpa_info *tpa_info;
	dma_addr_t mapping;
	struct sk_buff *skb;
	void *data;

	if (unlikely(bnapi->in_reset)) {
		int rc = bnxt_discard_rx(bp, cpr, raw_cons, tpa_end);

		if (rc < 0)
			return ERR_PTR(-EBUSY);
		return NULL;
	}

	tpa_info = &rxr->rx_tpa[agg_id];
	data = tpa_info->data;
	data_ptr = tpa_info->data_ptr;
	prefetch(data_ptr);
	len = tpa_info->len;
	mapping = tpa_info->mapping;

	agg_bufs = (le32_to_cpu(tpa_end->rx_tpa_end_cmp_misc_v1) &
		    RX_TPA_END_CMP_AGG_BUFS) >> RX_TPA_END_CMP_AGG_BUFS_SHIFT;

	if (agg_bufs) {
		if (!bnxt_agg_bufs_valid(bp, cpr, agg_bufs, raw_cons))
			return ERR_PTR(-EBUSY);

		*event |= BNXT_AGG_EVENT;
		cp_cons = NEXT_CMP(cp_cons);
	}

	if (unlikely(agg_bufs > MAX_SKB_FRAGS || TPA_END_ERRORS(tpa_end1))) {
		bnxt_abort_tpa(cpr, cp_cons, agg_bufs);
		if (agg_bufs > MAX_SKB_FRAGS)
			netdev_warn(bp->dev, "TPA frags %d exceeded MAX_SKB_FRAGS %d\n",
				    agg_bufs, (int)MAX_SKB_FRAGS);
		return NULL;
	}

	if (len <= bp->rx_copy_thresh) {
		skb = bnxt_copy_skb(bnapi, data_ptr, len, mapping);
		if (!skb) {
			bnxt_abort_tpa(cpr, cp_cons, agg_bufs);
			return NULL;
		}
	} else {
		u8 *new_data;
		dma_addr_t new_mapping;

		new_data = __bnxt_alloc_rx_data(bp, &new_mapping, GFP_ATOMIC);
		if (!new_data) {
			bnxt_abort_tpa(cpr, cp_cons, agg_bufs);
			return NULL;
		}

		tpa_info->data = new_data;
		tpa_info->data_ptr = new_data + bp->rx_offset;
		tpa_info->mapping = new_mapping;

		skb = build_skb(data, 0);
		dma_unmap_single_attrs(&bp->pdev->dev, mapping,
				       bp->rx_buf_use_size, bp->rx_dir,
				       DMA_ATTR_WEAK_ORDERING);

		if (!skb) {
			kfree(data);
			bnxt_abort_tpa(cpr, cp_cons, agg_bufs);
			return NULL;
		}
		skb_reserve(skb, bp->rx_offset);
		skb_put(skb, len);
	}

	if (agg_bufs) {
		skb = bnxt_rx_pages(bp, cpr, skb, cp_cons, agg_bufs);
		if (!skb) {
			/* Page reuse already handled by bnxt_rx_pages(). */
			return NULL;
		}
	}

	skb->protocol =
		eth_type_trans(skb, bnxt_get_pkt_dev(bp, tpa_info->cfa_code));

	if (tpa_info->hash_type != PKT_HASH_TYPE_NONE)
		skb_set_hash(skb, tpa_info->rss_hash, tpa_info->hash_type);

	if ((tpa_info->flags2 & RX_CMP_FLAGS2_META_FORMAT_VLAN) &&
	    (skb->dev->features & NETIF_F_HW_VLAN_CTAG_RX)) {
		u16 vlan_proto = tpa_info->metadata >>
			RX_CMP_FLAGS2_METADATA_TPID_SFT;
		u16 vtag = tpa_info->metadata & RX_CMP_FLAGS2_METADATA_TCI_MASK;

		__vlan_hwaccel_put_tag(skb, htons(vlan_proto), vtag);
	}

	skb_checksum_none_assert(skb);
	if (likely(tpa_info->flags2 & RX_TPA_START_CMP_FLAGS2_L4_CS_CALC)) {
		skb->ip_summed = CHECKSUM_UNNECESSARY;
		skb->csum_level =
			(tpa_info->flags2 & RX_CMP_FLAGS2_T_L4_CS_CALC) >> 3;
	}

	if (TPA_END_GRO(tpa_end))
		skb = bnxt_gro_skb(bp, tpa_info, tpa_end, tpa_end1, skb);

	return skb;
}

static void bnxt_deliver_skb(struct bnxt *bp, struct bnxt_napi *bnapi,
			     struct sk_buff *skb)
{
	if (skb->dev != bp->dev) {
		/* this packet belongs to a vf-rep */
		bnxt_vf_rep_rx(bp, skb);
		return;
	}
	skb_record_rx_queue(skb, bnapi->index);
	napi_gro_receive(&bnapi->napi, skb);
}

/* returns the following:
 * 1       - 1 packet successfully received
 * 0       - successful TPA_START, packet not completed yet
 * -EBUSY  - completion ring does not have all the agg buffers yet
 * -ENOMEM - packet aborted due to out of memory
 * -EIO    - packet aborted due to hw error indicated in BD
 */
static int bnxt_rx_pkt(struct bnxt *bp, struct bnxt_cp_ring_info *cpr,
		       u32 *raw_cons, u8 *event)
{
	struct bnxt_napi *bnapi = cpr->bnapi;
	struct bnxt_rx_ring_info *rxr = bnapi->rx_ring;
	struct net_device *dev = bp->dev;
	struct rx_cmp *rxcmp;
	struct rx_cmp_ext *rxcmp1;
	u32 tmp_raw_cons = *raw_cons;
	u16 cfa_code, cons, prod, cp_cons = RING_CMP(tmp_raw_cons);
	struct bnxt_sw_rx_bd *rx_buf;
	unsigned int len;
	u8 *data_ptr, agg_bufs, cmp_type;
	dma_addr_t dma_addr;
	struct sk_buff *skb;
	void *data;
	int rc = 0;
	u32 misc;

	rxcmp = (struct rx_cmp *)
			&cpr->cp_desc_ring[CP_RING(cp_cons)][CP_IDX(cp_cons)];

	tmp_raw_cons = NEXT_RAW_CMP(tmp_raw_cons);
	cp_cons = RING_CMP(tmp_raw_cons);
	rxcmp1 = (struct rx_cmp_ext *)
			&cpr->cp_desc_ring[CP_RING(cp_cons)][CP_IDX(cp_cons)];

	if (!RX_CMP_VALID(rxcmp1, tmp_raw_cons))
		return -EBUSY;

	cmp_type = RX_CMP_TYPE(rxcmp);

	prod = rxr->rx_prod;

	if (cmp_type == CMP_TYPE_RX_L2_TPA_START_CMP) {
		bnxt_tpa_start(bp, rxr, (struct rx_tpa_start_cmp *)rxcmp,
			       (struct rx_tpa_start_cmp_ext *)rxcmp1);

		*event |= BNXT_RX_EVENT;
		goto next_rx_no_prod_no_len;

	} else if (cmp_type == CMP_TYPE_RX_L2_TPA_END_CMP) {
		skb = bnxt_tpa_end(bp, cpr, &tmp_raw_cons,
				   (struct rx_tpa_end_cmp *)rxcmp,
				   (struct rx_tpa_end_cmp_ext *)rxcmp1, event);

		if (IS_ERR(skb))
			return -EBUSY;

		rc = -ENOMEM;
		if (likely(skb)) {
			bnxt_deliver_skb(bp, bnapi, skb);
			rc = 1;
		}
		*event |= BNXT_RX_EVENT;
		goto next_rx_no_prod_no_len;
	}

	cons = rxcmp->rx_cmp_opaque;
	if (unlikely(cons != rxr->rx_next_cons)) {
		int rc1 = bnxt_discard_rx(bp, cpr, raw_cons, rxcmp);

		netdev_warn(bp->dev, "RX cons %x != expected cons %x\n",
			    cons, rxr->rx_next_cons);
		bnxt_sched_reset(bp, rxr);
		return rc1;
	}
	rx_buf = &rxr->rx_buf_ring[cons];
	data = rx_buf->data;
	data_ptr = rx_buf->data_ptr;
	prefetch(data_ptr);

	misc = le32_to_cpu(rxcmp->rx_cmp_misc_v1);
	agg_bufs = (misc & RX_CMP_AGG_BUFS) >> RX_CMP_AGG_BUFS_SHIFT;

	if (agg_bufs) {
		if (!bnxt_agg_bufs_valid(bp, cpr, agg_bufs, &tmp_raw_cons))
			return -EBUSY;

		cp_cons = NEXT_CMP(cp_cons);
		*event |= BNXT_AGG_EVENT;
	}
	*event |= BNXT_RX_EVENT;

	rx_buf->data = NULL;
	if (rxcmp1->rx_cmp_cfa_code_errors_v2 & RX_CMP_L2_ERRORS) {
		u32 rx_err = le32_to_cpu(rxcmp1->rx_cmp_cfa_code_errors_v2);

		bnxt_reuse_rx_data(rxr, cons, data);
		if (agg_bufs)
			bnxt_reuse_rx_agg_bufs(cpr, cp_cons, agg_bufs);

		rc = -EIO;
		if (rx_err & RX_CMPL_ERRORS_BUFFER_ERROR_MASK) {
			netdev_warn(bp->dev, "RX buffer error %x\n", rx_err);
			bnxt_sched_reset(bp, rxr);
		}
		goto next_rx_no_len;
	}

	len = le32_to_cpu(rxcmp->rx_cmp_len_flags_type) >> RX_CMP_LEN_SHIFT;
	dma_addr = rx_buf->mapping;

	if (bnxt_rx_xdp(bp, rxr, cons, data, &data_ptr, &len, event)) {
		rc = 1;
		goto next_rx;
	}

	if (len <= bp->rx_copy_thresh) {
		skb = bnxt_copy_skb(bnapi, data_ptr, len, dma_addr);
		bnxt_reuse_rx_data(rxr, cons, data);
		if (!skb) {
			if (agg_bufs)
				bnxt_reuse_rx_agg_bufs(cpr, cp_cons, agg_bufs);
			rc = -ENOMEM;
			goto next_rx;
		}
	} else {
		u32 payload;

		if (rx_buf->data_ptr == data_ptr)
			payload = misc & RX_CMP_PAYLOAD_OFFSET;
		else
			payload = 0;
		skb = bp->rx_skb_func(bp, rxr, cons, data, data_ptr, dma_addr,
				      payload | len);
		if (!skb) {
			rc = -ENOMEM;
			goto next_rx;
		}
	}

	if (agg_bufs) {
		skb = bnxt_rx_pages(bp, cpr, skb, cp_cons, agg_bufs);
		if (!skb) {
			rc = -ENOMEM;
			goto next_rx;
		}
	}

	if (RX_CMP_HASH_VALID(rxcmp)) {
		u32 hash_type = RX_CMP_HASH_TYPE(rxcmp);
		enum pkt_hash_types type = PKT_HASH_TYPE_L4;

		/* RSS profiles 1 and 3 with extract code 0 for inner 4-tuple */
		if (hash_type != 1 && hash_type != 3)
			type = PKT_HASH_TYPE_L3;
		skb_set_hash(skb, le32_to_cpu(rxcmp->rx_cmp_rss_hash), type);
	}

	cfa_code = RX_CMP_CFA_CODE(rxcmp1);
	skb->protocol = eth_type_trans(skb, bnxt_get_pkt_dev(bp, cfa_code));

	if ((rxcmp1->rx_cmp_flags2 &
	     cpu_to_le32(RX_CMP_FLAGS2_META_FORMAT_VLAN)) &&
	    (skb->dev->features & NETIF_F_HW_VLAN_CTAG_RX)) {
		u32 meta_data = le32_to_cpu(rxcmp1->rx_cmp_meta_data);
		u16 vtag = meta_data & RX_CMP_FLAGS2_METADATA_TCI_MASK;
		u16 vlan_proto = meta_data >> RX_CMP_FLAGS2_METADATA_TPID_SFT;

		__vlan_hwaccel_put_tag(skb, htons(vlan_proto), vtag);
	}

	skb_checksum_none_assert(skb);
	if (RX_CMP_L4_CS_OK(rxcmp1)) {
		if (dev->features & NETIF_F_RXCSUM) {
			skb->ip_summed = CHECKSUM_UNNECESSARY;
			skb->csum_level = RX_CMP_ENCAP(rxcmp1);
		}
	} else {
		if (rxcmp1->rx_cmp_cfa_code_errors_v2 & RX_CMP_L4_CS_ERR_BITS) {
			if (dev->features & NETIF_F_RXCSUM)
				bnapi->cp_ring.rx_l4_csum_errors++;
		}
	}

	bnxt_deliver_skb(bp, bnapi, skb);
	rc = 1;

next_rx:
	cpr->rx_packets += 1;
	cpr->rx_bytes += len;

next_rx_no_len:
	rxr->rx_prod = NEXT_RX(prod);
	rxr->rx_next_cons = NEXT_RX(cons);

next_rx_no_prod_no_len:
	*raw_cons = tmp_raw_cons;

	return rc;
}

/* In netpoll mode, if we are using a combined completion ring, we need to
 * discard the rx packets and recycle the buffers.
 */
static int bnxt_force_rx_discard(struct bnxt *bp,
				 struct bnxt_cp_ring_info *cpr,
				 u32 *raw_cons, u8 *event)
{
	u32 tmp_raw_cons = *raw_cons;
	struct rx_cmp_ext *rxcmp1;
	struct rx_cmp *rxcmp;
	u16 cp_cons;
	u8 cmp_type;

	cp_cons = RING_CMP(tmp_raw_cons);
	rxcmp = (struct rx_cmp *)
			&cpr->cp_desc_ring[CP_RING(cp_cons)][CP_IDX(cp_cons)];

	tmp_raw_cons = NEXT_RAW_CMP(tmp_raw_cons);
	cp_cons = RING_CMP(tmp_raw_cons);
	rxcmp1 = (struct rx_cmp_ext *)
			&cpr->cp_desc_ring[CP_RING(cp_cons)][CP_IDX(cp_cons)];

	if (!RX_CMP_VALID(rxcmp1, tmp_raw_cons))
		return -EBUSY;

	cmp_type = RX_CMP_TYPE(rxcmp);
	if (cmp_type == CMP_TYPE_RX_L2_CMP) {
		rxcmp1->rx_cmp_cfa_code_errors_v2 |=
			cpu_to_le32(RX_CMPL_ERRORS_CRC_ERROR);
	} else if (cmp_type == CMP_TYPE_RX_L2_TPA_END_CMP) {
		struct rx_tpa_end_cmp_ext *tpa_end1;

		tpa_end1 = (struct rx_tpa_end_cmp_ext *)rxcmp1;
		tpa_end1->rx_tpa_end_cmp_errors_v2 |=
			cpu_to_le32(RX_TPA_END_CMP_ERRORS);
	}
	return bnxt_rx_pkt(bp, cpr, raw_cons, event);
}

#define BNXT_GET_EVENT_PORT(data)	\
	((data) &			\
	 ASYNC_EVENT_CMPL_PORT_CONN_NOT_ALLOWED_EVENT_DATA1_PORT_ID_MASK)

static int bnxt_async_event_process(struct bnxt *bp,
				    struct hwrm_async_event_cmpl *cmpl)
{
	u16 event_id = le16_to_cpu(cmpl->event_id);

	/* TODO CHIMP_FW: Define event id's for link change, error etc */
	switch (event_id) {
	case ASYNC_EVENT_CMPL_EVENT_ID_LINK_SPEED_CFG_CHANGE: {
		u32 data1 = le32_to_cpu(cmpl->event_data1);
		struct bnxt_link_info *link_info = &bp->link_info;

		if (BNXT_VF(bp))
			goto async_event_process_exit;

		/* print unsupported speed warning in forced speed mode only */
		if (!(link_info->autoneg & BNXT_AUTONEG_SPEED) &&
		    (data1 & 0x20000)) {
			u16 fw_speed = link_info->force_link_speed;
			u32 speed = bnxt_fw_to_ethtool_speed(fw_speed);

			if (speed != SPEED_UNKNOWN)
				netdev_warn(bp->dev, "Link speed %d no longer supported\n",
					    speed);
		}
		set_bit(BNXT_LINK_SPEED_CHNG_SP_EVENT, &bp->sp_event);
	}
	/* fall through */
	case ASYNC_EVENT_CMPL_EVENT_ID_LINK_STATUS_CHANGE:
		set_bit(BNXT_LINK_CHNG_SP_EVENT, &bp->sp_event);
		break;
	case ASYNC_EVENT_CMPL_EVENT_ID_PF_DRVR_UNLOAD:
		set_bit(BNXT_HWRM_PF_UNLOAD_SP_EVENT, &bp->sp_event);
		break;
	case ASYNC_EVENT_CMPL_EVENT_ID_PORT_CONN_NOT_ALLOWED: {
		u32 data1 = le32_to_cpu(cmpl->event_data1);
		u16 port_id = BNXT_GET_EVENT_PORT(data1);

		if (BNXT_VF(bp))
			break;

		if (bp->pf.port_id != port_id)
			break;

		set_bit(BNXT_HWRM_PORT_MODULE_SP_EVENT, &bp->sp_event);
		break;
	}
	case ASYNC_EVENT_CMPL_EVENT_ID_VF_CFG_CHANGE:
		if (BNXT_PF(bp))
			goto async_event_process_exit;
		set_bit(BNXT_RESET_TASK_SILENT_SP_EVENT, &bp->sp_event);
		break;
	default:
		goto async_event_process_exit;
	}
	bnxt_queue_sp_work(bp);
async_event_process_exit:
	bnxt_ulp_async_events(bp, cmpl);
	return 0;
}

static int bnxt_hwrm_handler(struct bnxt *bp, struct tx_cmp *txcmp)
{
	u16 cmpl_type = TX_CMP_TYPE(txcmp), vf_id, seq_id;
	struct hwrm_cmpl *h_cmpl = (struct hwrm_cmpl *)txcmp;
	struct hwrm_fwd_req_cmpl *fwd_req_cmpl =
				(struct hwrm_fwd_req_cmpl *)txcmp;

	switch (cmpl_type) {
	case CMPL_BASE_TYPE_HWRM_DONE:
		seq_id = le16_to_cpu(h_cmpl->sequence_id);
		if (seq_id == bp->hwrm_intr_seq_id)
			bp->hwrm_intr_seq_id = (u16)~bp->hwrm_intr_seq_id;
		else
			netdev_err(bp->dev, "Invalid hwrm seq id %d\n", seq_id);
		break;

	case CMPL_BASE_TYPE_HWRM_FWD_REQ:
		vf_id = le16_to_cpu(fwd_req_cmpl->source_id);

		if ((vf_id < bp->pf.first_vf_id) ||
		    (vf_id >= bp->pf.first_vf_id + bp->pf.active_vfs)) {
			netdev_err(bp->dev, "Msg contains invalid VF id %x\n",
				   vf_id);
			return -EINVAL;
		}

		set_bit(vf_id - bp->pf.first_vf_id, bp->pf.vf_event_bmap);
		set_bit(BNXT_HWRM_EXEC_FWD_REQ_SP_EVENT, &bp->sp_event);
		bnxt_queue_sp_work(bp);
		break;

	case CMPL_BASE_TYPE_HWRM_ASYNC_EVENT:
		bnxt_async_event_process(bp,
					 (struct hwrm_async_event_cmpl *)txcmp);

	default:
		break;
	}

	return 0;
}

static irqreturn_t bnxt_msix(int irq, void *dev_instance)
{
	struct bnxt_napi *bnapi = dev_instance;
	struct bnxt *bp = bnapi->bp;
	struct bnxt_cp_ring_info *cpr = &bnapi->cp_ring;
	u32 cons = RING_CMP(cpr->cp_raw_cons);

	cpr->event_ctr++;
	prefetch(&cpr->cp_desc_ring[CP_RING(cons)][CP_IDX(cons)]);
	napi_schedule(&bnapi->napi);
	return IRQ_HANDLED;
}

static inline int bnxt_has_work(struct bnxt *bp, struct bnxt_cp_ring_info *cpr)
{
	u32 raw_cons = cpr->cp_raw_cons;
	u16 cons = RING_CMP(raw_cons);
	struct tx_cmp *txcmp;

	txcmp = &cpr->cp_desc_ring[CP_RING(cons)][CP_IDX(cons)];

	return TX_CMP_VALID(txcmp, raw_cons);
}

static irqreturn_t bnxt_inta(int irq, void *dev_instance)
{
	struct bnxt_napi *bnapi = dev_instance;
	struct bnxt *bp = bnapi->bp;
	struct bnxt_cp_ring_info *cpr = &bnapi->cp_ring;
	u32 cons = RING_CMP(cpr->cp_raw_cons);
	u32 int_status;

	prefetch(&cpr->cp_desc_ring[CP_RING(cons)][CP_IDX(cons)]);

	if (!bnxt_has_work(bp, cpr)) {
		int_status = readl(bp->bar0 + BNXT_CAG_REG_LEGACY_INT_STATUS);
		/* return if erroneous interrupt */
		if (!(int_status & (0x10000 << cpr->cp_ring_struct.fw_ring_id)))
			return IRQ_NONE;
	}

	/* disable ring IRQ */
	BNXT_CP_DB_IRQ_DIS(cpr->cp_db.doorbell);

	/* Return here if interrupt is shared and is disabled. */
	if (unlikely(atomic_read(&bp->intr_sem) != 0))
		return IRQ_HANDLED;

	napi_schedule(&bnapi->napi);
	return IRQ_HANDLED;
}

static int __bnxt_poll_work(struct bnxt *bp, struct bnxt_cp_ring_info *cpr,
			    int budget)
{
	struct bnxt_napi *bnapi = cpr->bnapi;
	u32 raw_cons = cpr->cp_raw_cons;
	u32 cons;
	int tx_pkts = 0;
	int rx_pkts = 0;
	u8 event = 0;
	struct tx_cmp *txcmp;

	cpr->has_more_work = 0;
	while (1) {
		int rc;

		cons = RING_CMP(raw_cons);
		txcmp = &cpr->cp_desc_ring[CP_RING(cons)][CP_IDX(cons)];

		if (!TX_CMP_VALID(txcmp, raw_cons))
			break;

		/* The valid test of the entry must be done first before
		 * reading any further.
		 */
		dma_rmb();
		cpr->had_work_done = 1;
		if (TX_CMP_TYPE(txcmp) == CMP_TYPE_TX_L2_CMP) {
			tx_pkts++;
			/* return full budget so NAPI will complete. */
			if (unlikely(tx_pkts > bp->tx_wake_thresh)) {
				rx_pkts = budget;
				raw_cons = NEXT_RAW_CMP(raw_cons);
				if (budget)
					cpr->has_more_work = 1;
				break;
			}
		} else if ((TX_CMP_TYPE(txcmp) & 0x30) == 0x10) {
			if (likely(budget))
				rc = bnxt_rx_pkt(bp, cpr, &raw_cons, &event);
			else
				rc = bnxt_force_rx_discard(bp, cpr, &raw_cons,
							   &event);
			if (likely(rc >= 0))
				rx_pkts += rc;
			/* Increment rx_pkts when rc is -ENOMEM to count towards
			 * the NAPI budget.  Otherwise, we may potentially loop
			 * here forever if we consistently cannot allocate
			 * buffers.
			 */
			else if (rc == -ENOMEM && budget)
				rx_pkts++;
			else if (rc == -EBUSY)	/* partial completion */
				break;
		} else if (unlikely((TX_CMP_TYPE(txcmp) ==
				     CMPL_BASE_TYPE_HWRM_DONE) ||
				    (TX_CMP_TYPE(txcmp) ==
				     CMPL_BASE_TYPE_HWRM_FWD_REQ) ||
				    (TX_CMP_TYPE(txcmp) ==
				     CMPL_BASE_TYPE_HWRM_ASYNC_EVENT))) {
			bnxt_hwrm_handler(bp, txcmp);
		}
		raw_cons = NEXT_RAW_CMP(raw_cons);

		if (rx_pkts && rx_pkts == budget) {
			cpr->has_more_work = 1;
			break;
		}
	}

	if (event & BNXT_TX_EVENT) {
		struct bnxt_tx_ring_info *txr = bnapi->tx_ring;
		u16 prod = txr->tx_prod;

		/* Sync BD data before updating doorbell */
		wmb();

		bnxt_db_write_relaxed(bp, &txr->tx_db, prod);
	}

	cpr->cp_raw_cons = raw_cons;
	bnapi->tx_pkts += tx_pkts;
	bnapi->events |= event;
	return rx_pkts;
}

static void __bnxt_poll_work_done(struct bnxt *bp, struct bnxt_napi *bnapi)
{
	if (bnapi->tx_pkts) {
		bnapi->tx_int(bp, bnapi, bnapi->tx_pkts);
		bnapi->tx_pkts = 0;
	}

	if (bnapi->events & BNXT_RX_EVENT) {
		struct bnxt_rx_ring_info *rxr = bnapi->rx_ring;

		bnxt_db_write(bp, &rxr->rx_db, rxr->rx_prod);
		if (bnapi->events & BNXT_AGG_EVENT)
			bnxt_db_write(bp, &rxr->rx_agg_db, rxr->rx_agg_prod);
	}
	bnapi->events = 0;
}

static int bnxt_poll_work(struct bnxt *bp, struct bnxt_cp_ring_info *cpr,
			  int budget)
{
	struct bnxt_napi *bnapi = cpr->bnapi;
	int rx_pkts;

	rx_pkts = __bnxt_poll_work(bp, cpr, budget);

	/* ACK completion ring before freeing tx ring and producing new
	 * buffers in rx/agg rings to prevent overflowing the completion
	 * ring.
	 */
	bnxt_db_cq(bp, &cpr->cp_db, cpr->cp_raw_cons);

	__bnxt_poll_work_done(bp, bnapi);
	return rx_pkts;
}

static int bnxt_poll_nitroa0(struct napi_struct *napi, int budget)
{
	struct bnxt_napi *bnapi = container_of(napi, struct bnxt_napi, napi);
	struct bnxt *bp = bnapi->bp;
	struct bnxt_cp_ring_info *cpr = &bnapi->cp_ring;
	struct bnxt_rx_ring_info *rxr = bnapi->rx_ring;
	struct tx_cmp *txcmp;
	struct rx_cmp_ext *rxcmp1;
	u32 cp_cons, tmp_raw_cons;
	u32 raw_cons = cpr->cp_raw_cons;
	u32 rx_pkts = 0;
	u8 event = 0;

	while (1) {
		int rc;

		cp_cons = RING_CMP(raw_cons);
		txcmp = &cpr->cp_desc_ring[CP_RING(cp_cons)][CP_IDX(cp_cons)];

		if (!TX_CMP_VALID(txcmp, raw_cons))
			break;

		if ((TX_CMP_TYPE(txcmp) & 0x30) == 0x10) {
			tmp_raw_cons = NEXT_RAW_CMP(raw_cons);
			cp_cons = RING_CMP(tmp_raw_cons);
			rxcmp1 = (struct rx_cmp_ext *)
			  &cpr->cp_desc_ring[CP_RING(cp_cons)][CP_IDX(cp_cons)];

			if (!RX_CMP_VALID(rxcmp1, tmp_raw_cons))
				break;

			/* force an error to recycle the buffer */
			rxcmp1->rx_cmp_cfa_code_errors_v2 |=
				cpu_to_le32(RX_CMPL_ERRORS_CRC_ERROR);

			rc = bnxt_rx_pkt(bp, cpr, &raw_cons, &event);
			if (likely(rc == -EIO) && budget)
				rx_pkts++;
			else if (rc == -EBUSY)	/* partial completion */
				break;
		} else if (unlikely(TX_CMP_TYPE(txcmp) ==
				    CMPL_BASE_TYPE_HWRM_DONE)) {
			bnxt_hwrm_handler(bp, txcmp);
		} else {
			netdev_err(bp->dev,
				   "Invalid completion received on special ring\n");
		}
		raw_cons = NEXT_RAW_CMP(raw_cons);

		if (rx_pkts == budget)
			break;
	}

	cpr->cp_raw_cons = raw_cons;
	BNXT_DB_CQ(&cpr->cp_db, cpr->cp_raw_cons);
	bnxt_db_write(bp, &rxr->rx_db, rxr->rx_prod);

	if (event & BNXT_AGG_EVENT)
		bnxt_db_write(bp, &rxr->rx_agg_db, rxr->rx_agg_prod);

	if (!bnxt_has_work(bp, cpr) && rx_pkts < budget) {
		napi_complete_done(napi, rx_pkts);
		BNXT_DB_CQ_ARM(&cpr->cp_db, cpr->cp_raw_cons);
	}
	return rx_pkts;
}

static int bnxt_poll(struct napi_struct *napi, int budget)
{
	struct bnxt_napi *bnapi = container_of(napi, struct bnxt_napi, napi);
	struct bnxt *bp = bnapi->bp;
	struct bnxt_cp_ring_info *cpr = &bnapi->cp_ring;
	int work_done = 0;

	while (1) {
		work_done += bnxt_poll_work(bp, cpr, budget - work_done);

		if (work_done >= budget) {
			if (!budget)
				BNXT_DB_CQ_ARM(&cpr->cp_db, cpr->cp_raw_cons);
			break;
		}

		if (!bnxt_has_work(bp, cpr)) {
			if (napi_complete_done(napi, work_done))
				BNXT_DB_CQ_ARM(&cpr->cp_db, cpr->cp_raw_cons);
			break;
		}
	}
	if (bp->flags & BNXT_FLAG_DIM) {
		struct net_dim_sample dim_sample;

		net_dim_sample(cpr->event_ctr,
			       cpr->rx_packets,
			       cpr->rx_bytes,
			       &dim_sample);
		net_dim(&cpr->dim, dim_sample);
	}
	return work_done;
}

static int __bnxt_poll_cqs(struct bnxt *bp, struct bnxt_napi *bnapi, int budget)
{
	struct bnxt_cp_ring_info *cpr = &bnapi->cp_ring;
	int i, work_done = 0;

	for (i = 0; i < 2; i++) {
		struct bnxt_cp_ring_info *cpr2 = cpr->cp_ring_arr[i];

		if (cpr2) {
			work_done += __bnxt_poll_work(bp, cpr2,
						      budget - work_done);
			cpr->has_more_work |= cpr2->has_more_work;
		}
	}
	return work_done;
}

static void __bnxt_poll_cqs_done(struct bnxt *bp, struct bnxt_napi *bnapi,
				 u64 dbr_type, bool all)
{
	struct bnxt_cp_ring_info *cpr = &bnapi->cp_ring;
	int i;

	for (i = 0; i < 2; i++) {
		struct bnxt_cp_ring_info *cpr2 = cpr->cp_ring_arr[i];
		struct bnxt_db_info *db;

		if (cpr2 && (all || cpr2->had_work_done)) {
			db = &cpr2->cp_db;
			writeq(db->db_key64 | dbr_type |
			       RING_CMP(cpr2->cp_raw_cons), db->doorbell);
			cpr2->had_work_done = 0;
		}
	}
	__bnxt_poll_work_done(bp, bnapi);
}

static int bnxt_poll_p5(struct napi_struct *napi, int budget)
{
	struct bnxt_napi *bnapi = container_of(napi, struct bnxt_napi, napi);
	struct bnxt_cp_ring_info *cpr = &bnapi->cp_ring;
	u32 raw_cons = cpr->cp_raw_cons;
	struct bnxt *bp = bnapi->bp;
	struct nqe_cn *nqcmp;
	int work_done = 0;
	u32 cons;

	if (cpr->has_more_work) {
		cpr->has_more_work = 0;
		work_done = __bnxt_poll_cqs(bp, bnapi, budget);
		if (cpr->has_more_work) {
			__bnxt_poll_cqs_done(bp, bnapi, DBR_TYPE_CQ, false);
			return work_done;
		}
		__bnxt_poll_cqs_done(bp, bnapi, DBR_TYPE_CQ_ARMALL, true);
		if (napi_complete_done(napi, work_done))
			BNXT_DB_NQ_ARM_P5(&cpr->cp_db, cpr->cp_raw_cons);
		return work_done;
	}
	while (1) {
		cons = RING_CMP(raw_cons);
		nqcmp = &cpr->nq_desc_ring[CP_RING(cons)][CP_IDX(cons)];

		if (!NQ_CMP_VALID(nqcmp, raw_cons)) {
			__bnxt_poll_cqs_done(bp, bnapi, DBR_TYPE_CQ_ARMALL,
					     false);
			cpr->cp_raw_cons = raw_cons;
			if (napi_complete_done(napi, work_done))
				BNXT_DB_NQ_ARM_P5(&cpr->cp_db,
						  cpr->cp_raw_cons);
			return work_done;
		}

		/* The valid test of the entry must be done first before
		 * reading any further.
		 */
		dma_rmb();

		if (nqcmp->type == cpu_to_le16(NQ_CN_TYPE_CQ_NOTIFICATION)) {
			u32 idx = le32_to_cpu(nqcmp->cq_handle_low);
			struct bnxt_cp_ring_info *cpr2;

			cpr2 = cpr->cp_ring_arr[idx];
			work_done += __bnxt_poll_work(bp, cpr2,
						      budget - work_done);
			cpr->has_more_work = cpr2->has_more_work;
		} else {
			bnxt_hwrm_handler(bp, (struct tx_cmp *)nqcmp);
		}
		raw_cons = NEXT_RAW_CMP(raw_cons);
		if (cpr->has_more_work)
			break;
	}
	__bnxt_poll_cqs_done(bp, bnapi, DBR_TYPE_CQ, true);
	cpr->cp_raw_cons = raw_cons;
	return work_done;
}

static void bnxt_free_tx_skbs(struct bnxt *bp)
{
	int i, max_idx;
	struct pci_dev *pdev = bp->pdev;

	if (!bp->tx_ring)
		return;

	max_idx = bp->tx_nr_pages * TX_DESC_CNT;
	for (i = 0; i < bp->tx_nr_rings; i++) {
		struct bnxt_tx_ring_info *txr = &bp->tx_ring[i];
		int j;

		for (j = 0; j < max_idx;) {
			struct bnxt_sw_tx_bd *tx_buf = &txr->tx_buf_ring[j];
			struct sk_buff *skb = tx_buf->skb;
			int k, last;

			if (!skb) {
				j++;
				continue;
			}

			tx_buf->skb = NULL;

			if (tx_buf->is_push) {
				dev_kfree_skb(skb);
				j += 2;
				continue;
			}

			dma_unmap_single(&pdev->dev,
					 dma_unmap_addr(tx_buf, mapping),
					 skb_headlen(skb),
					 PCI_DMA_TODEVICE);

			last = tx_buf->nr_frags;
			j += 2;
			for (k = 0; k < last; k++, j++) {
				int ring_idx = j & bp->tx_ring_mask;
				skb_frag_t *frag = &skb_shinfo(skb)->frags[k];

				tx_buf = &txr->tx_buf_ring[ring_idx];
				dma_unmap_page(
					&pdev->dev,
					dma_unmap_addr(tx_buf, mapping),
					skb_frag_size(frag), PCI_DMA_TODEVICE);
			}
			dev_kfree_skb(skb);
		}
		netdev_tx_reset_queue(netdev_get_tx_queue(bp->dev, i));
	}
}

static void bnxt_free_rx_skbs(struct bnxt *bp)
{
	int i, max_idx, max_agg_idx;
	struct pci_dev *pdev = bp->pdev;

	if (!bp->rx_ring)
		return;

	max_idx = bp->rx_nr_pages * RX_DESC_CNT;
	max_agg_idx = bp->rx_agg_nr_pages * RX_DESC_CNT;
	for (i = 0; i < bp->rx_nr_rings; i++) {
		struct bnxt_rx_ring_info *rxr = &bp->rx_ring[i];
		int j;

		if (rxr->rx_tpa) {
			for (j = 0; j < MAX_TPA; j++) {
				struct bnxt_tpa_info *tpa_info =
							&rxr->rx_tpa[j];
				u8 *data = tpa_info->data;

				if (!data)
					continue;

				dma_unmap_single_attrs(&pdev->dev,
						       tpa_info->mapping,
						       bp->rx_buf_use_size,
						       bp->rx_dir,
						       DMA_ATTR_WEAK_ORDERING);

				tpa_info->data = NULL;

				kfree(data);
			}
		}

		for (j = 0; j < max_idx; j++) {
			struct bnxt_sw_rx_bd *rx_buf = &rxr->rx_buf_ring[j];
			dma_addr_t mapping = rx_buf->mapping;
			void *data = rx_buf->data;

			if (!data)
				continue;

			rx_buf->data = NULL;

			if (BNXT_RX_PAGE_MODE(bp)) {
				mapping -= bp->rx_dma_offset;
				dma_unmap_page_attrs(&pdev->dev, mapping,
						     PAGE_SIZE, bp->rx_dir,
						     DMA_ATTR_WEAK_ORDERING);
				__free_page(data);
			} else {
				dma_unmap_single_attrs(&pdev->dev, mapping,
						       bp->rx_buf_use_size,
						       bp->rx_dir,
						       DMA_ATTR_WEAK_ORDERING);
				kfree(data);
			}
		}

		for (j = 0; j < max_agg_idx; j++) {
			struct bnxt_sw_rx_agg_bd *rx_agg_buf =
				&rxr->rx_agg_ring[j];
			struct page *page = rx_agg_buf->page;

			if (!page)
				continue;

			dma_unmap_page_attrs(&pdev->dev, rx_agg_buf->mapping,
					     BNXT_RX_PAGE_SIZE,
					     PCI_DMA_FROMDEVICE,
					     DMA_ATTR_WEAK_ORDERING);

			rx_agg_buf->page = NULL;
			__clear_bit(j, rxr->rx_agg_bmap);

			__free_page(page);
		}
		if (rxr->rx_page) {
			__free_page(rxr->rx_page);
			rxr->rx_page = NULL;
		}
	}
}

static void bnxt_free_skbs(struct bnxt *bp)
{
	bnxt_free_tx_skbs(bp);
	bnxt_free_rx_skbs(bp);
}

static void bnxt_free_ring(struct bnxt *bp, struct bnxt_ring_mem_info *rmem)
{
	struct pci_dev *pdev = bp->pdev;
	int i;

	for (i = 0; i < rmem->nr_pages; i++) {
		if (!rmem->pg_arr[i])
			continue;

		dma_free_coherent(&pdev->dev, rmem->page_size,
				  rmem->pg_arr[i], rmem->dma_arr[i]);

		rmem->pg_arr[i] = NULL;
	}
	if (rmem->pg_tbl) {
		size_t pg_tbl_size = rmem->nr_pages * 8;

		if (rmem->flags & BNXT_RMEM_USE_FULL_PAGE_FLAG)
			pg_tbl_size = rmem->page_size;
		dma_free_coherent(&pdev->dev, pg_tbl_size,
				  rmem->pg_tbl, rmem->pg_tbl_map);
		rmem->pg_tbl = NULL;
	}
	if (rmem->vmem_size && *rmem->vmem) {
		vfree(*rmem->vmem);
		*rmem->vmem = NULL;
	}
}

static int bnxt_alloc_ring(struct bnxt *bp, struct bnxt_ring_mem_info *rmem)
{
	struct pci_dev *pdev = bp->pdev;
	u64 valid_bit = 0;
	int i;

	if (rmem->flags & (BNXT_RMEM_VALID_PTE_FLAG | BNXT_RMEM_RING_PTE_FLAG))
		valid_bit = PTU_PTE_VALID;
	if ((rmem->nr_pages > 1 || rmem->depth > 0) && !rmem->pg_tbl) {
		size_t pg_tbl_size = rmem->nr_pages * 8;

		if (rmem->flags & BNXT_RMEM_USE_FULL_PAGE_FLAG)
			pg_tbl_size = rmem->page_size;
		rmem->pg_tbl = dma_alloc_coherent(&pdev->dev, pg_tbl_size,
						  &rmem->pg_tbl_map,
						  GFP_KERNEL);
		if (!rmem->pg_tbl)
			return -ENOMEM;
	}

	for (i = 0; i < rmem->nr_pages; i++) {
		u64 extra_bits = valid_bit;

		rmem->pg_arr[i] = dma_alloc_coherent(&pdev->dev,
						     rmem->page_size,
						     &rmem->dma_arr[i],
						     GFP_KERNEL);
		if (!rmem->pg_arr[i])
			return -ENOMEM;

		if (rmem->nr_pages > 1 || rmem->depth > 0) {
			if (i == rmem->nr_pages - 2 &&
			    (rmem->flags & BNXT_RMEM_RING_PTE_FLAG))
				extra_bits |= PTU_PTE_NEXT_TO_LAST;
			else if (i == rmem->nr_pages - 1 &&
				 (rmem->flags & BNXT_RMEM_RING_PTE_FLAG))
				extra_bits |= PTU_PTE_LAST;
			rmem->pg_tbl[i] =
				cpu_to_le64(rmem->dma_arr[i] | extra_bits);
		}
	}

	if (rmem->vmem_size) {
		*rmem->vmem = vzalloc(rmem->vmem_size);
		if (!(*rmem->vmem))
			return -ENOMEM;
	}
	return 0;
}

static void bnxt_free_rx_rings(struct bnxt *bp)
{
	int i;

	if (!bp->rx_ring)
		return;

	for (i = 0; i < bp->rx_nr_rings; i++) {
		struct bnxt_rx_ring_info *rxr = &bp->rx_ring[i];
		struct bnxt_ring_struct *ring;

		if (rxr->xdp_prog)
			bpf_prog_put(rxr->xdp_prog);

		if (xdp_rxq_info_is_reg(&rxr->xdp_rxq))
			xdp_rxq_info_unreg(&rxr->xdp_rxq);

		kfree(rxr->rx_tpa);
		rxr->rx_tpa = NULL;

		kfree(rxr->rx_agg_bmap);
		rxr->rx_agg_bmap = NULL;

		ring = &rxr->rx_ring_struct;
		bnxt_free_ring(bp, &ring->ring_mem);

		ring = &rxr->rx_agg_ring_struct;
		bnxt_free_ring(bp, &ring->ring_mem);
	}
}

static int bnxt_alloc_rx_rings(struct bnxt *bp)
{
	int i, rc, agg_rings = 0, tpa_rings = 0;

	if (!bp->rx_ring)
		return -ENOMEM;

	if (bp->flags & BNXT_FLAG_AGG_RINGS)
		agg_rings = 1;

	if (bp->flags & BNXT_FLAG_TPA)
		tpa_rings = 1;

	for (i = 0; i < bp->rx_nr_rings; i++) {
		struct bnxt_rx_ring_info *rxr = &bp->rx_ring[i];
		struct bnxt_ring_struct *ring;

		ring = &rxr->rx_ring_struct;

		rc = xdp_rxq_info_reg(&rxr->xdp_rxq, bp->dev, i);
		if (rc < 0)
			return rc;

		rc = bnxt_alloc_ring(bp, &ring->ring_mem);
		if (rc)
			return rc;

		ring->grp_idx = i;
		if (agg_rings) {
			u16 mem_size;

			ring = &rxr->rx_agg_ring_struct;
			rc = bnxt_alloc_ring(bp, &ring->ring_mem);
			if (rc)
				return rc;

			ring->grp_idx = i;
			rxr->rx_agg_bmap_size = bp->rx_agg_ring_mask + 1;
			mem_size = rxr->rx_agg_bmap_size / 8;
			rxr->rx_agg_bmap = kzalloc(mem_size, GFP_KERNEL);
			if (!rxr->rx_agg_bmap)
				return -ENOMEM;

			if (tpa_rings) {
				rxr->rx_tpa = kcalloc(MAX_TPA,
						sizeof(struct bnxt_tpa_info),
						GFP_KERNEL);
				if (!rxr->rx_tpa)
					return -ENOMEM;
			}
		}
	}
	return 0;
}

static void bnxt_free_tx_rings(struct bnxt *bp)
{
	int i;
	struct pci_dev *pdev = bp->pdev;

	if (!bp->tx_ring)
		return;

	for (i = 0; i < bp->tx_nr_rings; i++) {
		struct bnxt_tx_ring_info *txr = &bp->tx_ring[i];
		struct bnxt_ring_struct *ring;

		if (txr->tx_push) {
			dma_free_coherent(&pdev->dev, bp->tx_push_size,
					  txr->tx_push, txr->tx_push_mapping);
			txr->tx_push = NULL;
		}

		ring = &txr->tx_ring_struct;

		bnxt_free_ring(bp, &ring->ring_mem);
	}
}

static int bnxt_alloc_tx_rings(struct bnxt *bp)
{
	int i, j, rc;
	struct pci_dev *pdev = bp->pdev;

	bp->tx_push_size = 0;
	if (bp->tx_push_thresh) {
		int push_size;

		push_size  = L1_CACHE_ALIGN(sizeof(struct tx_push_bd) +
					bp->tx_push_thresh);

		if (push_size > 256) {
			push_size = 0;
			bp->tx_push_thresh = 0;
		}

		bp->tx_push_size = push_size;
	}

	for (i = 0, j = 0; i < bp->tx_nr_rings; i++) {
		struct bnxt_tx_ring_info *txr = &bp->tx_ring[i];
		struct bnxt_ring_struct *ring;
		u8 qidx;

		ring = &txr->tx_ring_struct;

		rc = bnxt_alloc_ring(bp, &ring->ring_mem);
		if (rc)
			return rc;

		ring->grp_idx = txr->bnapi->index;
		if (bp->tx_push_size) {
			dma_addr_t mapping;

			/* One pre-allocated DMA buffer to backup
			 * TX push operation
			 */
			txr->tx_push = dma_alloc_coherent(&pdev->dev,
						bp->tx_push_size,
						&txr->tx_push_mapping,
						GFP_KERNEL);

			if (!txr->tx_push)
				return -ENOMEM;

			mapping = txr->tx_push_mapping +
				sizeof(struct tx_push_bd);
			txr->data_mapping = cpu_to_le64(mapping);

			memset(txr->tx_push, 0, sizeof(struct tx_push_bd));
		}
		qidx = bp->tc_to_qidx[j];
		ring->queue_id = bp->q_info[qidx].queue_id;
		if (i < bp->tx_nr_rings_xdp)
			continue;
		if (i % bp->tx_nr_rings_per_tc == (bp->tx_nr_rings_per_tc - 1))
			j++;
	}
	return 0;
}

static void bnxt_free_cp_rings(struct bnxt *bp)
{
	int i;

	if (!bp->bnapi)
		return;

	for (i = 0; i < bp->cp_nr_rings; i++) {
		struct bnxt_napi *bnapi = bp->bnapi[i];
		struct bnxt_cp_ring_info *cpr;
		struct bnxt_ring_struct *ring;
		int j;

		if (!bnapi)
			continue;

		cpr = &bnapi->cp_ring;
		ring = &cpr->cp_ring_struct;

		bnxt_free_ring(bp, &ring->ring_mem);

		for (j = 0; j < 2; j++) {
			struct bnxt_cp_ring_info *cpr2 = cpr->cp_ring_arr[j];

			if (cpr2) {
				ring = &cpr2->cp_ring_struct;
				bnxt_free_ring(bp, &ring->ring_mem);
				kfree(cpr2);
				cpr->cp_ring_arr[j] = NULL;
			}
		}
	}
}

static struct bnxt_cp_ring_info *bnxt_alloc_cp_sub_ring(struct bnxt *bp)
{
	struct bnxt_ring_mem_info *rmem;
	struct bnxt_ring_struct *ring;
	struct bnxt_cp_ring_info *cpr;
	int rc;

	cpr = kzalloc(sizeof(*cpr), GFP_KERNEL);
	if (!cpr)
		return NULL;

	ring = &cpr->cp_ring_struct;
	rmem = &ring->ring_mem;
	rmem->nr_pages = bp->cp_nr_pages;
	rmem->page_size = HW_CMPD_RING_SIZE;
	rmem->pg_arr = (void **)cpr->cp_desc_ring;
	rmem->dma_arr = cpr->cp_desc_mapping;
	rmem->flags = BNXT_RMEM_RING_PTE_FLAG;
	rc = bnxt_alloc_ring(bp, rmem);
	if (rc) {
		bnxt_free_ring(bp, rmem);
		kfree(cpr);
		cpr = NULL;
	}
	return cpr;
}

static int bnxt_alloc_cp_rings(struct bnxt *bp)
{
	bool sh = !!(bp->flags & BNXT_FLAG_SHARED_RINGS);
	int i, rc, ulp_base_vec, ulp_msix;

	ulp_msix = bnxt_get_ulp_msix_num(bp);
	ulp_base_vec = bnxt_get_ulp_msix_base(bp);
	for (i = 0; i < bp->cp_nr_rings; i++) {
		struct bnxt_napi *bnapi = bp->bnapi[i];
		struct bnxt_cp_ring_info *cpr;
		struct bnxt_ring_struct *ring;

		if (!bnapi)
			continue;

		cpr = &bnapi->cp_ring;
		cpr->bnapi = bnapi;
		ring = &cpr->cp_ring_struct;

		rc = bnxt_alloc_ring(bp, &ring->ring_mem);
		if (rc)
			return rc;

		if (ulp_msix && i >= ulp_base_vec)
			ring->map_idx = i + ulp_msix;
		else
			ring->map_idx = i;

		if (!(bp->flags & BNXT_FLAG_CHIP_P5))
			continue;

		if (i < bp->rx_nr_rings) {
			struct bnxt_cp_ring_info *cpr2 =
				bnxt_alloc_cp_sub_ring(bp);

			cpr->cp_ring_arr[BNXT_RX_HDL] = cpr2;
			if (!cpr2)
				return -ENOMEM;
			cpr2->bnapi = bnapi;
		}
		if ((sh && i < bp->tx_nr_rings) ||
		    (!sh && i >= bp->rx_nr_rings)) {
			struct bnxt_cp_ring_info *cpr2 =
				bnxt_alloc_cp_sub_ring(bp);

			cpr->cp_ring_arr[BNXT_TX_HDL] = cpr2;
			if (!cpr2)
				return -ENOMEM;
			cpr2->bnapi = bnapi;
		}
	}
	return 0;
}

static void bnxt_init_ring_struct(struct bnxt *bp)
{
	int i;

	for (i = 0; i < bp->cp_nr_rings; i++) {
		struct bnxt_napi *bnapi = bp->bnapi[i];
		struct bnxt_ring_mem_info *rmem;
		struct bnxt_cp_ring_info *cpr;
		struct bnxt_rx_ring_info *rxr;
		struct bnxt_tx_ring_info *txr;
		struct bnxt_ring_struct *ring;

		if (!bnapi)
			continue;

		cpr = &bnapi->cp_ring;
		ring = &cpr->cp_ring_struct;
		rmem = &ring->ring_mem;
		rmem->nr_pages = bp->cp_nr_pages;
		rmem->page_size = HW_CMPD_RING_SIZE;
		rmem->pg_arr = (void **)cpr->cp_desc_ring;
		rmem->dma_arr = cpr->cp_desc_mapping;
		rmem->vmem_size = 0;

		rxr = bnapi->rx_ring;
		if (!rxr)
			goto skip_rx;

		ring = &rxr->rx_ring_struct;
		rmem = &ring->ring_mem;
		rmem->nr_pages = bp->rx_nr_pages;
		rmem->page_size = HW_RXBD_RING_SIZE;
		rmem->pg_arr = (void **)rxr->rx_desc_ring;
		rmem->dma_arr = rxr->rx_desc_mapping;
		rmem->vmem_size = SW_RXBD_RING_SIZE * bp->rx_nr_pages;
		rmem->vmem = (void **)&rxr->rx_buf_ring;

		ring = &rxr->rx_agg_ring_struct;
		rmem = &ring->ring_mem;
		rmem->nr_pages = bp->rx_agg_nr_pages;
		rmem->page_size = HW_RXBD_RING_SIZE;
		rmem->pg_arr = (void **)rxr->rx_agg_desc_ring;
		rmem->dma_arr = rxr->rx_agg_desc_mapping;
		rmem->vmem_size = SW_RXBD_AGG_RING_SIZE * bp->rx_agg_nr_pages;
		rmem->vmem = (void **)&rxr->rx_agg_ring;

skip_rx:
		txr = bnapi->tx_ring;
		if (!txr)
			continue;

		ring = &txr->tx_ring_struct;
		rmem = &ring->ring_mem;
		rmem->nr_pages = bp->tx_nr_pages;
		rmem->page_size = HW_RXBD_RING_SIZE;
		rmem->pg_arr = (void **)txr->tx_desc_ring;
		rmem->dma_arr = txr->tx_desc_mapping;
		rmem->vmem_size = SW_TXBD_RING_SIZE * bp->tx_nr_pages;
		rmem->vmem = (void **)&txr->tx_buf_ring;
	}
}

static void bnxt_init_rxbd_pages(struct bnxt_ring_struct *ring, u32 type)
{
	int i;
	u32 prod;
	struct rx_bd **rx_buf_ring;

	rx_buf_ring = (struct rx_bd **)ring->ring_mem.pg_arr;
	for (i = 0, prod = 0; i < ring->ring_mem.nr_pages; i++) {
		int j;
		struct rx_bd *rxbd;

		rxbd = rx_buf_ring[i];
		if (!rxbd)
			continue;

		for (j = 0; j < RX_DESC_CNT; j++, rxbd++, prod++) {
			rxbd->rx_bd_len_flags_type = cpu_to_le32(type);
			rxbd->rx_bd_opaque = prod;
		}
	}
}

static int bnxt_init_one_rx_ring(struct bnxt *bp, int ring_nr)
{
	struct net_device *dev = bp->dev;
	struct bnxt_rx_ring_info *rxr;
	struct bnxt_ring_struct *ring;
	u32 prod, type;
	int i;

	type = (bp->rx_buf_use_size << RX_BD_LEN_SHIFT) |
		RX_BD_TYPE_RX_PACKET_BD | RX_BD_FLAGS_EOP;

	if (NET_IP_ALIGN == 2)
		type |= RX_BD_FLAGS_SOP;

	rxr = &bp->rx_ring[ring_nr];
	ring = &rxr->rx_ring_struct;
	bnxt_init_rxbd_pages(ring, type);

	if (BNXT_RX_PAGE_MODE(bp) && bp->xdp_prog) {
		rxr->xdp_prog = bpf_prog_add(bp->xdp_prog, 1);
		if (IS_ERR(rxr->xdp_prog)) {
			int rc = PTR_ERR(rxr->xdp_prog);

			rxr->xdp_prog = NULL;
			return rc;
		}
	}
	prod = rxr->rx_prod;
	for (i = 0; i < bp->rx_ring_size; i++) {
		if (bnxt_alloc_rx_data(bp, rxr, prod, GFP_KERNEL) != 0) {
			netdev_warn(dev, "init'ed rx ring %d with %d/%d skbs only\n",
				    ring_nr, i, bp->rx_ring_size);
			break;
		}
		prod = NEXT_RX(prod);
	}
	rxr->rx_prod = prod;
	ring->fw_ring_id = INVALID_HW_RING_ID;

	ring = &rxr->rx_agg_ring_struct;
	ring->fw_ring_id = INVALID_HW_RING_ID;

	if (!(bp->flags & BNXT_FLAG_AGG_RINGS))
		return 0;

	type = ((u32)BNXT_RX_PAGE_SIZE << RX_BD_LEN_SHIFT) |
		RX_BD_TYPE_RX_AGG_BD | RX_BD_FLAGS_SOP;

	bnxt_init_rxbd_pages(ring, type);

	prod = rxr->rx_agg_prod;
	for (i = 0; i < bp->rx_agg_ring_size; i++) {
		if (bnxt_alloc_rx_page(bp, rxr, prod, GFP_KERNEL) != 0) {
			netdev_warn(dev, "init'ed rx ring %d with %d/%d pages only\n",
				    ring_nr, i, bp->rx_ring_size);
			break;
		}
		prod = NEXT_RX_AGG(prod);
	}
	rxr->rx_agg_prod = prod;

	if (bp->flags & BNXT_FLAG_TPA) {
		if (rxr->rx_tpa) {
			u8 *data;
			dma_addr_t mapping;

			for (i = 0; i < MAX_TPA; i++) {
				data = __bnxt_alloc_rx_data(bp, &mapping,
							    GFP_KERNEL);
				if (!data)
					return -ENOMEM;

				rxr->rx_tpa[i].data = data;
				rxr->rx_tpa[i].data_ptr = data + bp->rx_offset;
				rxr->rx_tpa[i].mapping = mapping;
			}
		} else {
			netdev_err(bp->dev, "No resource allocated for LRO/GRO\n");
			return -ENOMEM;
		}
	}

	return 0;
}

static void bnxt_init_cp_rings(struct bnxt *bp)
{
	int i, j;

	for (i = 0; i < bp->cp_nr_rings; i++) {
		struct bnxt_cp_ring_info *cpr = &bp->bnapi[i]->cp_ring;
		struct bnxt_ring_struct *ring = &cpr->cp_ring_struct;

		ring->fw_ring_id = INVALID_HW_RING_ID;
		cpr->rx_ring_coal.coal_ticks = bp->rx_coal.coal_ticks;
		cpr->rx_ring_coal.coal_bufs = bp->rx_coal.coal_bufs;
		for (j = 0; j < 2; j++) {
			struct bnxt_cp_ring_info *cpr2 = cpr->cp_ring_arr[j];

			if (!cpr2)
				continue;

			ring = &cpr2->cp_ring_struct;
			ring->fw_ring_id = INVALID_HW_RING_ID;
			cpr2->rx_ring_coal.coal_ticks = bp->rx_coal.coal_ticks;
			cpr2->rx_ring_coal.coal_bufs = bp->rx_coal.coal_bufs;
		}
	}
}

static int bnxt_init_rx_rings(struct bnxt *bp)
{
	int i, rc = 0;

	if (BNXT_RX_PAGE_MODE(bp)) {
		bp->rx_offset = NET_IP_ALIGN + XDP_PACKET_HEADROOM;
		bp->rx_dma_offset = XDP_PACKET_HEADROOM;
	} else {
		bp->rx_offset = BNXT_RX_OFFSET;
		bp->rx_dma_offset = BNXT_RX_DMA_OFFSET;
	}

	for (i = 0; i < bp->rx_nr_rings; i++) {
		rc = bnxt_init_one_rx_ring(bp, i);
		if (rc)
			break;
	}

	return rc;
}

static int bnxt_init_tx_rings(struct bnxt *bp)
{
	u16 i;

	bp->tx_wake_thresh = max_t(int, bp->tx_ring_size / 2,
				   MAX_SKB_FRAGS + 1);

	for (i = 0; i < bp->tx_nr_rings; i++) {
		struct bnxt_tx_ring_info *txr = &bp->tx_ring[i];
		struct bnxt_ring_struct *ring = &txr->tx_ring_struct;

		ring->fw_ring_id = INVALID_HW_RING_ID;
	}

	return 0;
}

static void bnxt_free_ring_grps(struct bnxt *bp)
{
	kfree(bp->grp_info);
	bp->grp_info = NULL;
}

static int bnxt_init_ring_grps(struct bnxt *bp, bool irq_re_init)
{
	int i;

	if (irq_re_init) {
		bp->grp_info = kcalloc(bp->cp_nr_rings,
				       sizeof(struct bnxt_ring_grp_info),
				       GFP_KERNEL);
		if (!bp->grp_info)
			return -ENOMEM;
	}
	for (i = 0; i < bp->cp_nr_rings; i++) {
		if (irq_re_init)
			bp->grp_info[i].fw_stats_ctx = INVALID_HW_RING_ID;
		bp->grp_info[i].fw_grp_id = INVALID_HW_RING_ID;
		bp->grp_info[i].rx_fw_ring_id = INVALID_HW_RING_ID;
		bp->grp_info[i].agg_fw_ring_id = INVALID_HW_RING_ID;
		bp->grp_info[i].cp_fw_ring_id = INVALID_HW_RING_ID;
	}
	return 0;
}

static void bnxt_free_vnics(struct bnxt *bp)
{
	kfree(bp->vnic_info);
	bp->vnic_info = NULL;
	bp->nr_vnics = 0;
}

static int bnxt_alloc_vnics(struct bnxt *bp)
{
	int num_vnics = 1;

#ifdef CONFIG_RFS_ACCEL
	if (bp->flags & BNXT_FLAG_RFS)
		num_vnics += bp->rx_nr_rings;
#endif

	if (BNXT_CHIP_TYPE_NITRO_A0(bp))
		num_vnics++;

	bp->vnic_info = kcalloc(num_vnics, sizeof(struct bnxt_vnic_info),
				GFP_KERNEL);
	if (!bp->vnic_info)
		return -ENOMEM;

	bp->nr_vnics = num_vnics;
	return 0;
}

static void bnxt_init_vnics(struct bnxt *bp)
{
	int i;

	for (i = 0; i < bp->nr_vnics; i++) {
		struct bnxt_vnic_info *vnic = &bp->vnic_info[i];
		int j;

		vnic->fw_vnic_id = INVALID_HW_RING_ID;
		for (j = 0; j < BNXT_MAX_CTX_PER_VNIC; j++)
			vnic->fw_rss_cos_lb_ctx[j] = INVALID_HW_RING_ID;

		vnic->fw_l2_ctx_id = INVALID_HW_RING_ID;

		if (bp->vnic_info[i].rss_hash_key) {
			if (i == 0)
				prandom_bytes(vnic->rss_hash_key,
					      HW_HASH_KEY_SIZE);
			else
				memcpy(vnic->rss_hash_key,
				       bp->vnic_info[0].rss_hash_key,
				       HW_HASH_KEY_SIZE);
		}
	}
}

static int bnxt_calc_nr_ring_pages(u32 ring_size, int desc_per_pg)
{
	int pages;

	pages = ring_size / desc_per_pg;

	if (!pages)
		return 1;

	pages++;

	while (pages & (pages - 1))
		pages++;

	return pages;
}

void bnxt_set_tpa_flags(struct bnxt *bp)
{
	bp->flags &= ~BNXT_FLAG_TPA;
	if (bp->flags & BNXT_FLAG_NO_AGG_RINGS)
		return;
	if (bp->dev->features & NETIF_F_LRO)
		bp->flags |= BNXT_FLAG_LRO;
	else if (bp->dev->features & NETIF_F_GRO_HW)
		bp->flags |= BNXT_FLAG_GRO;
}

/* bp->rx_ring_size, bp->tx_ring_size, dev->mtu, BNXT_FLAG_{G|L}RO flags must
 * be set on entry.
 */
void bnxt_set_ring_params(struct bnxt *bp)
{
	u32 ring_size, rx_size, rx_space;
	u32 agg_factor = 0, agg_ring_size = 0;

	/* 8 for CRC and VLAN */
	rx_size = SKB_DATA_ALIGN(bp->dev->mtu + ETH_HLEN + NET_IP_ALIGN + 8);

	rx_space = rx_size + NET_SKB_PAD +
		SKB_DATA_ALIGN(sizeof(struct skb_shared_info));

	bp->rx_copy_thresh = BNXT_RX_COPY_THRESH;
	ring_size = bp->rx_ring_size;
	bp->rx_agg_ring_size = 0;
	bp->rx_agg_nr_pages = 0;

	if (bp->flags & BNXT_FLAG_TPA)
		agg_factor = min_t(u32, 4, 65536 / BNXT_RX_PAGE_SIZE);

	bp->flags &= ~BNXT_FLAG_JUMBO;
	if (rx_space > PAGE_SIZE && !(bp->flags & BNXT_FLAG_NO_AGG_RINGS)) {
		u32 jumbo_factor;

		bp->flags |= BNXT_FLAG_JUMBO;
		jumbo_factor = PAGE_ALIGN(bp->dev->mtu - 40) >> PAGE_SHIFT;
		if (jumbo_factor > agg_factor)
			agg_factor = jumbo_factor;
	}
	agg_ring_size = ring_size * agg_factor;

	if (agg_ring_size) {
		bp->rx_agg_nr_pages = bnxt_calc_nr_ring_pages(agg_ring_size,
							RX_DESC_CNT);
		if (bp->rx_agg_nr_pages > MAX_RX_AGG_PAGES) {
			u32 tmp = agg_ring_size;

			bp->rx_agg_nr_pages = MAX_RX_AGG_PAGES;
			agg_ring_size = MAX_RX_AGG_PAGES * RX_DESC_CNT - 1;
			netdev_warn(bp->dev, "rx agg ring size %d reduced to %d.\n",
				    tmp, agg_ring_size);
		}
		bp->rx_agg_ring_size = agg_ring_size;
		bp->rx_agg_ring_mask = (bp->rx_agg_nr_pages * RX_DESC_CNT) - 1;
		rx_size = SKB_DATA_ALIGN(BNXT_RX_COPY_THRESH + NET_IP_ALIGN);
		rx_space = rx_size + NET_SKB_PAD +
			SKB_DATA_ALIGN(sizeof(struct skb_shared_info));
	}

	bp->rx_buf_use_size = rx_size;
	bp->rx_buf_size = rx_space;

	bp->rx_nr_pages = bnxt_calc_nr_ring_pages(ring_size, RX_DESC_CNT);
	bp->rx_ring_mask = (bp->rx_nr_pages * RX_DESC_CNT) - 1;

	ring_size = bp->tx_ring_size;
	bp->tx_nr_pages = bnxt_calc_nr_ring_pages(ring_size, TX_DESC_CNT);
	bp->tx_ring_mask = (bp->tx_nr_pages * TX_DESC_CNT) - 1;

	ring_size = bp->rx_ring_size * (2 + agg_factor) + bp->tx_ring_size;
	bp->cp_ring_size = ring_size;

	bp->cp_nr_pages = bnxt_calc_nr_ring_pages(ring_size, CP_DESC_CNT);
	if (bp->cp_nr_pages > MAX_CP_PAGES) {
		bp->cp_nr_pages = MAX_CP_PAGES;
		bp->cp_ring_size = MAX_CP_PAGES * CP_DESC_CNT - 1;
		netdev_warn(bp->dev, "completion ring size %d reduced to %d.\n",
			    ring_size, bp->cp_ring_size);
	}
	bp->cp_bit = bp->cp_nr_pages * CP_DESC_CNT;
	bp->cp_ring_mask = bp->cp_bit - 1;
}

/* Changing allocation mode of RX rings.
 * TODO: Update when extending xdp_rxq_info to support allocation modes.
 */
int bnxt_set_rx_skb_mode(struct bnxt *bp, bool page_mode)
{
	if (page_mode) {
		if (bp->dev->mtu > BNXT_MAX_PAGE_MODE_MTU)
			return -EOPNOTSUPP;
		bp->dev->max_mtu =
			min_t(u16, bp->max_mtu, BNXT_MAX_PAGE_MODE_MTU);
		bp->flags &= ~BNXT_FLAG_AGG_RINGS;
		bp->flags |= BNXT_FLAG_NO_AGG_RINGS | BNXT_FLAG_RX_PAGE_MODE;
		bp->rx_dir = DMA_BIDIRECTIONAL;
		bp->rx_skb_func = bnxt_rx_page_skb;
		/* Disable LRO or GRO_HW */
		netdev_update_features(bp->dev);
	} else {
		bp->dev->max_mtu = bp->max_mtu;
		bp->flags &= ~BNXT_FLAG_RX_PAGE_MODE;
		bp->rx_dir = DMA_FROM_DEVICE;
		bp->rx_skb_func = bnxt_rx_skb;
	}
	return 0;
}

static void bnxt_free_vnic_attributes(struct bnxt *bp)
{
	int i;
	struct bnxt_vnic_info *vnic;
	struct pci_dev *pdev = bp->pdev;

	if (!bp->vnic_info)
		return;

	for (i = 0; i < bp->nr_vnics; i++) {
		vnic = &bp->vnic_info[i];

		kfree(vnic->fw_grp_ids);
		vnic->fw_grp_ids = NULL;

		kfree(vnic->uc_list);
		vnic->uc_list = NULL;

		if (vnic->mc_list) {
			dma_free_coherent(&pdev->dev, vnic->mc_list_size,
					  vnic->mc_list, vnic->mc_list_mapping);
			vnic->mc_list = NULL;
		}

		if (vnic->rss_table) {
			dma_free_coherent(&pdev->dev, PAGE_SIZE,
					  vnic->rss_table,
					  vnic->rss_table_dma_addr);
			vnic->rss_table = NULL;
		}

		vnic->rss_hash_key = NULL;
		vnic->flags = 0;
	}
}

static int bnxt_alloc_vnic_attributes(struct bnxt *bp)
{
	int i, rc = 0, size;
	struct bnxt_vnic_info *vnic;
	struct pci_dev *pdev = bp->pdev;
	int max_rings;

	for (i = 0; i < bp->nr_vnics; i++) {
		vnic = &bp->vnic_info[i];

		if (vnic->flags & BNXT_VNIC_UCAST_FLAG) {
			int mem_size = (BNXT_MAX_UC_ADDRS - 1) * ETH_ALEN;

			if (mem_size > 0) {
				vnic->uc_list = kmalloc(mem_size, GFP_KERNEL);
				if (!vnic->uc_list) {
					rc = -ENOMEM;
					goto out;
				}
			}
		}

		if (vnic->flags & BNXT_VNIC_MCAST_FLAG) {
			vnic->mc_list_size = BNXT_MAX_MC_ADDRS * ETH_ALEN;
			vnic->mc_list =
				dma_alloc_coherent(&pdev->dev,
						   vnic->mc_list_size,
						   &vnic->mc_list_mapping,
						   GFP_KERNEL);
			if (!vnic->mc_list) {
				rc = -ENOMEM;
				goto out;
			}
		}

		if (bp->flags & BNXT_FLAG_CHIP_P5)
			goto vnic_skip_grps;

		if (vnic->flags & BNXT_VNIC_RSS_FLAG)
			max_rings = bp->rx_nr_rings;
		else
			max_rings = 1;

		vnic->fw_grp_ids = kcalloc(max_rings, sizeof(u16), GFP_KERNEL);
		if (!vnic->fw_grp_ids) {
			rc = -ENOMEM;
			goto out;
		}
vnic_skip_grps:
		if ((bp->flags & BNXT_FLAG_NEW_RSS_CAP) &&
		    !(vnic->flags & BNXT_VNIC_RSS_FLAG))
			continue;

		/* Allocate rss table and hash key */
		vnic->rss_table = dma_alloc_coherent(&pdev->dev, PAGE_SIZE,
						     &vnic->rss_table_dma_addr,
						     GFP_KERNEL);
		if (!vnic->rss_table) {
			rc = -ENOMEM;
			goto out;
		}

		size = L1_CACHE_ALIGN(HW_HASH_INDEX_SIZE * sizeof(u16));

		vnic->rss_hash_key = ((void *)vnic->rss_table) + size;
		vnic->rss_hash_key_dma_addr = vnic->rss_table_dma_addr + size;
	}
	return 0;

out:
	return rc;
}

static void bnxt_free_hwrm_resources(struct bnxt *bp)
{
	struct pci_dev *pdev = bp->pdev;

	if (bp->hwrm_cmd_resp_addr) {
		dma_free_coherent(&pdev->dev, PAGE_SIZE, bp->hwrm_cmd_resp_addr,
				  bp->hwrm_cmd_resp_dma_addr);
		bp->hwrm_cmd_resp_addr = NULL;
	}

	if (bp->hwrm_cmd_kong_resp_addr) {
		dma_free_coherent(&pdev->dev, PAGE_SIZE,
				  bp->hwrm_cmd_kong_resp_addr,
				  bp->hwrm_cmd_kong_resp_dma_addr);
		bp->hwrm_cmd_kong_resp_addr = NULL;
	}
}

static int bnxt_alloc_kong_hwrm_resources(struct bnxt *bp)
{
	struct pci_dev *pdev = bp->pdev;

	bp->hwrm_cmd_kong_resp_addr =
		dma_alloc_coherent(&pdev->dev, PAGE_SIZE,
				   &bp->hwrm_cmd_kong_resp_dma_addr,
				   GFP_KERNEL);
	if (!bp->hwrm_cmd_kong_resp_addr)
		return -ENOMEM;

	return 0;
}

static int bnxt_alloc_hwrm_resources(struct bnxt *bp)
{
	struct pci_dev *pdev = bp->pdev;

	bp->hwrm_cmd_resp_addr = dma_alloc_coherent(&pdev->dev, PAGE_SIZE,
						   &bp->hwrm_cmd_resp_dma_addr,
						   GFP_KERNEL);
	if (!bp->hwrm_cmd_resp_addr)
		return -ENOMEM;

	return 0;
}

static void bnxt_free_hwrm_short_cmd_req(struct bnxt *bp)
{
	if (bp->hwrm_short_cmd_req_addr) {
		struct pci_dev *pdev = bp->pdev;

		dma_free_coherent(&pdev->dev, bp->hwrm_max_ext_req_len,
				  bp->hwrm_short_cmd_req_addr,
				  bp->hwrm_short_cmd_req_dma_addr);
		bp->hwrm_short_cmd_req_addr = NULL;
	}
}

static int bnxt_alloc_hwrm_short_cmd_req(struct bnxt *bp)
{
	struct pci_dev *pdev = bp->pdev;

	bp->hwrm_short_cmd_req_addr =
		dma_alloc_coherent(&pdev->dev, bp->hwrm_max_ext_req_len,
				   &bp->hwrm_short_cmd_req_dma_addr,
				   GFP_KERNEL);
	if (!bp->hwrm_short_cmd_req_addr)
		return -ENOMEM;

	return 0;
}

static void bnxt_free_port_stats(struct bnxt *bp)
{
	struct pci_dev *pdev = bp->pdev;

	bp->flags &= ~BNXT_FLAG_PORT_STATS;
	bp->flags &= ~BNXT_FLAG_PORT_STATS_EXT;

	if (bp->hw_rx_port_stats) {
		dma_free_coherent(&pdev->dev, bp->hw_port_stats_size,
				  bp->hw_rx_port_stats,
				  bp->hw_rx_port_stats_map);
		bp->hw_rx_port_stats = NULL;
	}

	if (bp->hw_tx_port_stats_ext) {
		dma_free_coherent(&pdev->dev, sizeof(struct tx_port_stats_ext),
				  bp->hw_tx_port_stats_ext,
				  bp->hw_tx_port_stats_ext_map);
		bp->hw_tx_port_stats_ext = NULL;
	}

	if (bp->hw_rx_port_stats_ext) {
		dma_free_coherent(&pdev->dev, sizeof(struct rx_port_stats_ext),
				  bp->hw_rx_port_stats_ext,
				  bp->hw_rx_port_stats_ext_map);
		bp->hw_rx_port_stats_ext = NULL;
	}

	if (bp->hw_pcie_stats) {
		dma_free_coherent(&pdev->dev, sizeof(struct pcie_ctx_hw_stats),
				  bp->hw_pcie_stats, bp->hw_pcie_stats_map);
		bp->hw_pcie_stats = NULL;
	}
}

static void bnxt_free_ring_stats(struct bnxt *bp)
{
	struct pci_dev *pdev = bp->pdev;
	int size, i;

	if (!bp->bnapi)
		return;

	size = sizeof(struct ctx_hw_stats);

	for (i = 0; i < bp->cp_nr_rings; i++) {
		struct bnxt_napi *bnapi = bp->bnapi[i];
		struct bnxt_cp_ring_info *cpr = &bnapi->cp_ring;

		if (cpr->hw_stats) {
			dma_free_coherent(&pdev->dev, size, cpr->hw_stats,
					  cpr->hw_stats_map);
			cpr->hw_stats = NULL;
		}
	}
}

static int bnxt_alloc_stats(struct bnxt *bp)
{
	u32 size, i;
	struct pci_dev *pdev = bp->pdev;

	size = sizeof(struct ctx_hw_stats);

	for (i = 0; i < bp->cp_nr_rings; i++) {
		struct bnxt_napi *bnapi = bp->bnapi[i];
		struct bnxt_cp_ring_info *cpr = &bnapi->cp_ring;

		cpr->hw_stats = dma_alloc_coherent(&pdev->dev, size,
						   &cpr->hw_stats_map,
						   GFP_KERNEL);
		if (!cpr->hw_stats)
			return -ENOMEM;

		cpr->hw_stats_ctx_id = INVALID_STATS_CTX_ID;
	}

	if (BNXT_VF(bp) || bp->chip_num == CHIP_NUM_58700)
		return 0;

	if (bp->hw_rx_port_stats)
		goto alloc_ext_stats;

	bp->hw_port_stats_size = sizeof(struct rx_port_stats) +
				 sizeof(struct tx_port_stats) + 1024;

	bp->hw_rx_port_stats =
		dma_alloc_coherent(&pdev->dev, bp->hw_port_stats_size,
				   &bp->hw_rx_port_stats_map,
				   GFP_KERNEL);
	if (!bp->hw_rx_port_stats)
		return -ENOMEM;

	bp->hw_tx_port_stats = (void *)(bp->hw_rx_port_stats + 1) + 512;
	bp->hw_tx_port_stats_map = bp->hw_rx_port_stats_map +
				   sizeof(struct rx_port_stats) + 512;
	bp->flags |= BNXT_FLAG_PORT_STATS;

alloc_ext_stats:
	/* Display extended statistics only if FW supports it */
	if (bp->hwrm_spec_code < 0x10804 || bp->hwrm_spec_code == 0x10900)
		if (!(bp->fw_cap & BNXT_FW_CAP_EXT_STATS_SUPPORTED))
			return 0;

	if (bp->hw_rx_port_stats_ext)
		goto alloc_tx_ext_stats;

	bp->hw_rx_port_stats_ext =
		dma_alloc_coherent(&pdev->dev, sizeof(struct rx_port_stats_ext),
				   &bp->hw_rx_port_stats_ext_map, GFP_KERNEL);
	if (!bp->hw_rx_port_stats_ext)
		return 0;

alloc_tx_ext_stats:
	if (bp->hw_tx_port_stats_ext)
		goto alloc_pcie_stats;

	if (bp->hwrm_spec_code >= 0x10902 ||
	    (bp->fw_cap & BNXT_FW_CAP_EXT_STATS_SUPPORTED)) {
		bp->hw_tx_port_stats_ext =
			dma_alloc_coherent(&pdev->dev,
					   sizeof(struct tx_port_stats_ext),
					   &bp->hw_tx_port_stats_ext_map,
					   GFP_KERNEL);
	}
	bp->flags |= BNXT_FLAG_PORT_STATS_EXT;

alloc_pcie_stats:
	if (bp->hw_pcie_stats ||
	    !(bp->fw_cap & BNXT_FW_CAP_PCIE_STATS_SUPPORTED))
		return 0;

	bp->hw_pcie_stats =
		dma_alloc_coherent(&pdev->dev, sizeof(struct pcie_ctx_hw_stats),
				   &bp->hw_pcie_stats_map, GFP_KERNEL);
	if (!bp->hw_pcie_stats)
		return 0;

	bp->flags |= BNXT_FLAG_PCIE_STATS;
	return 0;
}

static void bnxt_clear_ring_indices(struct bnxt *bp)
{
	int i;

	if (!bp->bnapi)
		return;

	for (i = 0; i < bp->cp_nr_rings; i++) {
		struct bnxt_napi *bnapi = bp->bnapi[i];
		struct bnxt_cp_ring_info *cpr;
		struct bnxt_rx_ring_info *rxr;
		struct bnxt_tx_ring_info *txr;

		if (!bnapi)
			continue;

		cpr = &bnapi->cp_ring;
		cpr->cp_raw_cons = 0;

		txr = bnapi->tx_ring;
		if (txr) {
			txr->tx_prod = 0;
			txr->tx_cons = 0;
		}

		rxr = bnapi->rx_ring;
		if (rxr) {
			rxr->rx_prod = 0;
			rxr->rx_agg_prod = 0;
			rxr->rx_sw_agg_prod = 0;
			rxr->rx_next_cons = 0;
		}
	}
}

static void bnxt_free_ntp_fltrs(struct bnxt *bp, bool irq_reinit)
{
#ifdef CONFIG_RFS_ACCEL
	int i;

	/* Under rtnl_lock and all our NAPIs have been disabled.  It's
	 * safe to delete the hash table.
	 */
	for (i = 0; i < BNXT_NTP_FLTR_HASH_SIZE; i++) {
		struct hlist_head *head;
		struct hlist_node *tmp;
		struct bnxt_ntuple_filter *fltr;

		head = &bp->ntp_fltr_hash_tbl[i];
		hlist_for_each_entry_safe(fltr, tmp, head, hash) {
			hlist_del(&fltr->hash);
			kfree(fltr);
		}
	}
	if (irq_reinit) {
		kfree(bp->ntp_fltr_bmap);
		bp->ntp_fltr_bmap = NULL;
	}
	bp->ntp_fltr_count = 0;
#endif
}

static int bnxt_alloc_ntp_fltrs(struct bnxt *bp)
{
#ifdef CONFIG_RFS_ACCEL
	int i, rc = 0;

	if (!(bp->flags & BNXT_FLAG_RFS))
		return 0;

	for (i = 0; i < BNXT_NTP_FLTR_HASH_SIZE; i++)
		INIT_HLIST_HEAD(&bp->ntp_fltr_hash_tbl[i]);

	bp->ntp_fltr_count = 0;
	bp->ntp_fltr_bmap = kcalloc(BITS_TO_LONGS(BNXT_NTP_FLTR_MAX_FLTR),
				    sizeof(long),
				    GFP_KERNEL);

	if (!bp->ntp_fltr_bmap)
		rc = -ENOMEM;

	return rc;
#else
	return 0;
#endif
}

static void bnxt_free_mem(struct bnxt *bp, bool irq_re_init)
{
	bnxt_free_vnic_attributes(bp);
	bnxt_free_tx_rings(bp);
	bnxt_free_rx_rings(bp);
	bnxt_free_cp_rings(bp);
	bnxt_free_ntp_fltrs(bp, irq_re_init);
	if (irq_re_init) {
		bnxt_free_ring_stats(bp);
		bnxt_free_ring_grps(bp);
		bnxt_free_vnics(bp);
		kfree(bp->tx_ring_map);
		bp->tx_ring_map = NULL;
		kfree(bp->tx_ring);
		bp->tx_ring = NULL;
		kfree(bp->rx_ring);
		bp->rx_ring = NULL;
		kfree(bp->bnapi);
		bp->bnapi = NULL;
	} else {
		bnxt_clear_ring_indices(bp);
	}
}

static int bnxt_alloc_mem(struct bnxt *bp, bool irq_re_init)
{
	int i, j, rc, size, arr_size;
	void *bnapi;

	if (irq_re_init) {
		/* Allocate bnapi mem pointer array and mem block for
		 * all queues
		 */
		arr_size = L1_CACHE_ALIGN(sizeof(struct bnxt_napi *) *
				bp->cp_nr_rings);
		size = L1_CACHE_ALIGN(sizeof(struct bnxt_napi));
		bnapi = kzalloc(arr_size + size * bp->cp_nr_rings, GFP_KERNEL);
		if (!bnapi)
			return -ENOMEM;

		bp->bnapi = bnapi;
		bnapi += arr_size;
		for (i = 0; i < bp->cp_nr_rings; i++, bnapi += size) {
			bp->bnapi[i] = bnapi;
			bp->bnapi[i]->index = i;
			bp->bnapi[i]->bp = bp;
			if (bp->flags & BNXT_FLAG_CHIP_P5) {
				struct bnxt_cp_ring_info *cpr =
					&bp->bnapi[i]->cp_ring;

				cpr->cp_ring_struct.ring_mem.flags =
					BNXT_RMEM_RING_PTE_FLAG;
			}
		}

		bp->rx_ring = kcalloc(bp->rx_nr_rings,
				      sizeof(struct bnxt_rx_ring_info),
				      GFP_KERNEL);
		if (!bp->rx_ring)
			return -ENOMEM;

		for (i = 0; i < bp->rx_nr_rings; i++) {
			struct bnxt_rx_ring_info *rxr = &bp->rx_ring[i];

			if (bp->flags & BNXT_FLAG_CHIP_P5) {
				rxr->rx_ring_struct.ring_mem.flags =
					BNXT_RMEM_RING_PTE_FLAG;
				rxr->rx_agg_ring_struct.ring_mem.flags =
					BNXT_RMEM_RING_PTE_FLAG;
			}
			rxr->bnapi = bp->bnapi[i];
			bp->bnapi[i]->rx_ring = &bp->rx_ring[i];
		}

		bp->tx_ring = kcalloc(bp->tx_nr_rings,
				      sizeof(struct bnxt_tx_ring_info),
				      GFP_KERNEL);
		if (!bp->tx_ring)
			return -ENOMEM;

		bp->tx_ring_map = kcalloc(bp->tx_nr_rings, sizeof(u16),
					  GFP_KERNEL);

		if (!bp->tx_ring_map)
			return -ENOMEM;

		if (bp->flags & BNXT_FLAG_SHARED_RINGS)
			j = 0;
		else
			j = bp->rx_nr_rings;

		for (i = 0; i < bp->tx_nr_rings; i++, j++) {
			struct bnxt_tx_ring_info *txr = &bp->tx_ring[i];

			if (bp->flags & BNXT_FLAG_CHIP_P5)
				txr->tx_ring_struct.ring_mem.flags =
					BNXT_RMEM_RING_PTE_FLAG;
			txr->bnapi = bp->bnapi[j];
			bp->bnapi[j]->tx_ring = txr;
			bp->tx_ring_map[i] = bp->tx_nr_rings_xdp + i;
			if (i >= bp->tx_nr_rings_xdp) {
				txr->txq_index = i - bp->tx_nr_rings_xdp;
				bp->bnapi[j]->tx_int = bnxt_tx_int;
			} else {
				bp->bnapi[j]->flags |= BNXT_NAPI_FLAG_XDP;
				bp->bnapi[j]->tx_int = bnxt_tx_int_xdp;
			}
		}

		rc = bnxt_alloc_stats(bp);
		if (rc)
			goto alloc_mem_err;

		rc = bnxt_alloc_ntp_fltrs(bp);
		if (rc)
			goto alloc_mem_err;

		rc = bnxt_alloc_vnics(bp);
		if (rc)
			goto alloc_mem_err;
	}

	bnxt_init_ring_struct(bp);

	rc = bnxt_alloc_rx_rings(bp);
	if (rc)
		goto alloc_mem_err;

	rc = bnxt_alloc_tx_rings(bp);
	if (rc)
		goto alloc_mem_err;

	rc = bnxt_alloc_cp_rings(bp);
	if (rc)
		goto alloc_mem_err;

	bp->vnic_info[0].flags |= BNXT_VNIC_RSS_FLAG | BNXT_VNIC_MCAST_FLAG |
				  BNXT_VNIC_UCAST_FLAG;
	rc = bnxt_alloc_vnic_attributes(bp);
	if (rc)
		goto alloc_mem_err;
	return 0;

alloc_mem_err:
	bnxt_free_mem(bp, true);
	return rc;
}

static void bnxt_disable_int(struct bnxt *bp)
{
	int i;

	if (!bp->bnapi)
		return;

	for (i = 0; i < bp->cp_nr_rings; i++) {
		struct bnxt_napi *bnapi = bp->bnapi[i];
		struct bnxt_cp_ring_info *cpr = &bnapi->cp_ring;
		struct bnxt_ring_struct *ring = &cpr->cp_ring_struct;

		if (ring->fw_ring_id != INVALID_HW_RING_ID)
			bnxt_db_nq(bp, &cpr->cp_db, cpr->cp_raw_cons);
	}
}

static int bnxt_cp_num_to_irq_num(struct bnxt *bp, int n)
{
	struct bnxt_napi *bnapi = bp->bnapi[n];
	struct bnxt_cp_ring_info *cpr;

	cpr = &bnapi->cp_ring;
	return cpr->cp_ring_struct.map_idx;
}

static void bnxt_disable_int_sync(struct bnxt *bp)
{
	int i;

	atomic_inc(&bp->intr_sem);

	bnxt_disable_int(bp);
	for (i = 0; i < bp->cp_nr_rings; i++) {
		int map_idx = bnxt_cp_num_to_irq_num(bp, i);

		synchronize_irq(bp->irq_tbl[map_idx].vector);
	}
}

static void bnxt_enable_int(struct bnxt *bp)
{
	int i;

	atomic_set(&bp->intr_sem, 0);
	for (i = 0; i < bp->cp_nr_rings; i++) {
		struct bnxt_napi *bnapi = bp->bnapi[i];
		struct bnxt_cp_ring_info *cpr = &bnapi->cp_ring;

		bnxt_db_nq_arm(bp, &cpr->cp_db, cpr->cp_raw_cons);
	}
}

void bnxt_hwrm_cmd_hdr_init(struct bnxt *bp, void *request, u16 req_type,
			    u16 cmpl_ring, u16 target_id)
{
	struct input *req = request;

	req->req_type = cpu_to_le16(req_type);
	req->cmpl_ring = cpu_to_le16(cmpl_ring);
	req->target_id = cpu_to_le16(target_id);
	if (bnxt_kong_hwrm_message(bp, req))
		req->resp_addr = cpu_to_le64(bp->hwrm_cmd_kong_resp_dma_addr);
	else
		req->resp_addr = cpu_to_le64(bp->hwrm_cmd_resp_dma_addr);
}

static int bnxt_hwrm_do_send_msg(struct bnxt *bp, void *msg, u32 msg_len,
				 int timeout, bool silent)
{
	int i, intr_process, rc, tmo_count;
	struct input *req = msg;
	u32 *data = msg;
	__le32 *resp_len;
	u8 *valid;
	u16 cp_ring_id, len = 0;
	struct hwrm_err_output *resp = bp->hwrm_cmd_resp_addr;
	u16 max_req_len = BNXT_HWRM_MAX_REQ_LEN;
	struct hwrm_short_input short_input = {0};
	u32 doorbell_offset = BNXT_GRCPF_REG_CHIMP_COMM_TRIGGER;
	u8 *resp_addr = (u8 *)bp->hwrm_cmd_resp_addr;
	u32 bar_offset = BNXT_GRCPF_REG_CHIMP_COMM;
	u16 dst = BNXT_HWRM_CHNL_CHIMP;

	if (msg_len > BNXT_HWRM_MAX_REQ_LEN) {
		if (msg_len > bp->hwrm_max_ext_req_len ||
		    !bp->hwrm_short_cmd_req_addr)
			return -EINVAL;
	}

	if (bnxt_hwrm_kong_chnl(bp, req)) {
		dst = BNXT_HWRM_CHNL_KONG;
		bar_offset = BNXT_GRCPF_REG_KONG_COMM;
		doorbell_offset = BNXT_GRCPF_REG_KONG_COMM_TRIGGER;
		resp = bp->hwrm_cmd_kong_resp_addr;
		resp_addr = (u8 *)bp->hwrm_cmd_kong_resp_addr;
	}

	memset(resp, 0, PAGE_SIZE);
	cp_ring_id = le16_to_cpu(req->cmpl_ring);
	intr_process = (cp_ring_id == INVALID_HW_RING_ID) ? 0 : 1;

	req->seq_id = cpu_to_le16(bnxt_get_hwrm_seq_id(bp, dst));
	/* currently supports only one outstanding message */
	if (intr_process)
		bp->hwrm_intr_seq_id = le16_to_cpu(req->seq_id);

	if ((bp->fw_cap & BNXT_FW_CAP_SHORT_CMD) ||
	    msg_len > BNXT_HWRM_MAX_REQ_LEN) {
		void *short_cmd_req = bp->hwrm_short_cmd_req_addr;
		u16 max_msg_len;

		/* Set boundary for maximum extended request length for short
		 * cmd format. If passed up from device use the max supported
		 * internal req length.
		 */
		max_msg_len = bp->hwrm_max_ext_req_len;

		memcpy(short_cmd_req, req, msg_len);
		if (msg_len < max_msg_len)
			memset(short_cmd_req + msg_len, 0,
			       max_msg_len - msg_len);

		short_input.req_type = req->req_type;
		short_input.signature =
				cpu_to_le16(SHORT_REQ_SIGNATURE_SHORT_CMD);
		short_input.size = cpu_to_le16(msg_len);
		short_input.req_addr =
			cpu_to_le64(bp->hwrm_short_cmd_req_dma_addr);

		data = (u32 *)&short_input;
		msg_len = sizeof(short_input);

		/* Sync memory write before updating doorbell */
		wmb();

		max_req_len = BNXT_HWRM_SHORT_REQ_LEN;
	}

	/* Write request msg to hwrm channel */
	__iowrite32_copy(bp->bar0 + bar_offset, data, msg_len / 4);

	for (i = msg_len; i < max_req_len; i += 4)
		writel(0, bp->bar0 + bar_offset + i);

	/* Ring channel doorbell */
	writel(1, bp->bar0 + doorbell_offset);

	if (!timeout)
		timeout = DFLT_HWRM_CMD_TIMEOUT;
	/* convert timeout to usec */
	timeout *= 1000;

	i = 0;
	/* Short timeout for the first few iterations:
	 * number of loops = number of loops for short timeout +
	 * number of loops for standard timeout.
	 */
	tmo_count = HWRM_SHORT_TIMEOUT_COUNTER;
	timeout = timeout - HWRM_SHORT_MIN_TIMEOUT * HWRM_SHORT_TIMEOUT_COUNTER;
	tmo_count += DIV_ROUND_UP(timeout, HWRM_MIN_TIMEOUT);
	resp_len = (__le32 *)(resp_addr + HWRM_RESP_LEN_OFFSET);

	if (intr_process) {
		u16 seq_id = bp->hwrm_intr_seq_id;

		/* Wait until hwrm response cmpl interrupt is processed */
		while (bp->hwrm_intr_seq_id != (u16)~seq_id &&
		       i++ < tmo_count) {
			/* on first few passes, just barely sleep */
			if (i < HWRM_SHORT_TIMEOUT_COUNTER)
				usleep_range(HWRM_SHORT_MIN_TIMEOUT,
					     HWRM_SHORT_MAX_TIMEOUT);
			else
				usleep_range(HWRM_MIN_TIMEOUT,
					     HWRM_MAX_TIMEOUT);
		}

		if (bp->hwrm_intr_seq_id != (u16)~seq_id) {
			netdev_err(bp->dev, "Resp cmpl intr err msg: 0x%x\n",
				   le16_to_cpu(req->req_type));
			return -1;
		}
		len = (le32_to_cpu(*resp_len) & HWRM_RESP_LEN_MASK) >>
		      HWRM_RESP_LEN_SFT;
		valid = resp_addr + len - 1;
	} else {
		int j;

		/* Check if response len is updated */
		for (i = 0; i < tmo_count; i++) {
			len = (le32_to_cpu(*resp_len) & HWRM_RESP_LEN_MASK) >>
			      HWRM_RESP_LEN_SFT;
			if (len)
				break;
			/* on first few passes, just barely sleep */
			if (i < HWRM_SHORT_TIMEOUT_COUNTER)
				usleep_range(HWRM_SHORT_MIN_TIMEOUT,
					     HWRM_SHORT_MAX_TIMEOUT);
			else
				usleep_range(HWRM_MIN_TIMEOUT,
					     HWRM_MAX_TIMEOUT);
		}

		if (i >= tmo_count) {
			netdev_err(bp->dev, "Error (timeout: %d) msg {0x%x 0x%x} len:%d\n",
				   HWRM_TOTAL_TIMEOUT(i),
				   le16_to_cpu(req->req_type),
				   le16_to_cpu(req->seq_id), len);
			return -1;
		}

		/* Last byte of resp contains valid bit */
		valid = resp_addr + len - 1;
		for (j = 0; j < HWRM_VALID_BIT_DELAY_USEC; j++) {
			/* make sure we read from updated DMA memory */
			dma_rmb();
			if (*valid)
				break;
			usleep_range(1, 5);
		}

		if (j >= HWRM_VALID_BIT_DELAY_USEC) {
			netdev_err(bp->dev, "Error (timeout: %d) msg {0x%x 0x%x} len:%d v:%d\n",
				   HWRM_TOTAL_TIMEOUT(i),
				   le16_to_cpu(req->req_type),
				   le16_to_cpu(req->seq_id), len, *valid);
			return -1;
		}
	}

	/* Zero valid bit for compatibility.  Valid bit in an older spec
	 * may become a new field in a newer spec.  We must make sure that
	 * a new field not implemented by old spec will read zero.
	 */
	*valid = 0;
	rc = le16_to_cpu(resp->error_code);
	if (rc && !silent)
		netdev_err(bp->dev, "hwrm req_type 0x%x seq id 0x%x error 0x%x\n",
			   le16_to_cpu(resp->req_type),
			   le16_to_cpu(resp->seq_id), rc);
	return rc;
}

int _hwrm_send_message(struct bnxt *bp, void *msg, u32 msg_len, int timeout)
{
	return bnxt_hwrm_do_send_msg(bp, msg, msg_len, timeout, false);
}

int _hwrm_send_message_silent(struct bnxt *bp, void *msg, u32 msg_len,
			      int timeout)
{
	return bnxt_hwrm_do_send_msg(bp, msg, msg_len, timeout, true);
}

int hwrm_send_message(struct bnxt *bp, void *msg, u32 msg_len, int timeout)
{
	int rc;

	mutex_lock(&bp->hwrm_cmd_lock);
	rc = _hwrm_send_message(bp, msg, msg_len, timeout);
	mutex_unlock(&bp->hwrm_cmd_lock);
	return rc;
}

int hwrm_send_message_silent(struct bnxt *bp, void *msg, u32 msg_len,
			     int timeout)
{
	int rc;

	mutex_lock(&bp->hwrm_cmd_lock);
	rc = bnxt_hwrm_do_send_msg(bp, msg, msg_len, timeout, true);
	mutex_unlock(&bp->hwrm_cmd_lock);
	return rc;
}

int bnxt_hwrm_func_rgtr_async_events(struct bnxt *bp, unsigned long *bmap,
				     int bmap_size)
{
	struct hwrm_func_drv_rgtr_input req = {0};
	DECLARE_BITMAP(async_events_bmap, 256);
	u32 *events = (u32 *)async_events_bmap;
	int i;

	bnxt_hwrm_cmd_hdr_init(bp, &req, HWRM_FUNC_DRV_RGTR, -1, -1);

	req.enables =
		cpu_to_le32(FUNC_DRV_RGTR_REQ_ENABLES_ASYNC_EVENT_FWD);

	memset(async_events_bmap, 0, sizeof(async_events_bmap));
	for (i = 0; i < ARRAY_SIZE(bnxt_async_events_arr); i++)
		__set_bit(bnxt_async_events_arr[i], async_events_bmap);

	if (bmap && bmap_size) {
		for (i = 0; i < bmap_size; i++) {
			if (test_bit(i, bmap))
				__set_bit(i, async_events_bmap);
		}
	}

	for (i = 0; i < 8; i++)
		req.async_event_fwd[i] |= cpu_to_le32(events[i]);

	return hwrm_send_message(bp, &req, sizeof(req), HWRM_CMD_TIMEOUT);
}

static int bnxt_hwrm_func_drv_rgtr(struct bnxt *bp)
{
	struct hwrm_func_drv_rgtr_output *resp = bp->hwrm_cmd_resp_addr;
	struct hwrm_func_drv_rgtr_input req = {0};
	int rc;

	bnxt_hwrm_cmd_hdr_init(bp, &req, HWRM_FUNC_DRV_RGTR, -1, -1);

	req.enables =
		cpu_to_le32(FUNC_DRV_RGTR_REQ_ENABLES_OS_TYPE |
			    FUNC_DRV_RGTR_REQ_ENABLES_VER);

	req.os_type = cpu_to_le16(FUNC_DRV_RGTR_REQ_OS_TYPE_LINUX);
	req.flags = cpu_to_le32(FUNC_DRV_RGTR_REQ_FLAGS_16BIT_VER_MODE);
	req.ver_maj_8b = DRV_VER_MAJ;
	req.ver_min_8b = DRV_VER_MIN;
	req.ver_upd_8b = DRV_VER_UPD;
	req.ver_maj = cpu_to_le16(DRV_VER_MAJ);
	req.ver_min = cpu_to_le16(DRV_VER_MIN);
	req.ver_upd = cpu_to_le16(DRV_VER_UPD);

	if (BNXT_PF(bp)) {
		u32 data[8];
		int i;

		memset(data, 0, sizeof(data));
		for (i = 0; i < ARRAY_SIZE(bnxt_vf_req_snif); i++) {
			u16 cmd = bnxt_vf_req_snif[i];
			unsigned int bit, idx;

			idx = cmd / 32;
			bit = cmd % 32;
			data[idx] |= 1 << bit;
		}

		for (i = 0; i < 8; i++)
			req.vf_req_fwd[i] = cpu_to_le32(data[i]);

		req.enables |=
			cpu_to_le32(FUNC_DRV_RGTR_REQ_ENABLES_VF_REQ_FWD);
	}

	if (bp->fw_cap & BNXT_FW_CAP_OVS_64BIT_HANDLE)
		req.flags |= cpu_to_le32(
			FUNC_DRV_RGTR_REQ_FLAGS_FLOW_HANDLE_64BIT_MODE);

	mutex_lock(&bp->hwrm_cmd_lock);
	rc = _hwrm_send_message(bp, &req, sizeof(req), HWRM_CMD_TIMEOUT);
	if (rc)
		rc = -EIO;
	else if (resp->flags &
		 cpu_to_le32(FUNC_DRV_RGTR_RESP_FLAGS_IF_CHANGE_SUPPORTED))
		bp->fw_cap |= BNXT_FW_CAP_IF_CHANGE;
	mutex_unlock(&bp->hwrm_cmd_lock);
	return rc;
}

static int bnxt_hwrm_func_drv_unrgtr(struct bnxt *bp)
{
	struct hwrm_func_drv_unrgtr_input req = {0};

	bnxt_hwrm_cmd_hdr_init(bp, &req, HWRM_FUNC_DRV_UNRGTR, -1, -1);
	return hwrm_send_message(bp, &req, sizeof(req), HWRM_CMD_TIMEOUT);
}

static int bnxt_hwrm_tunnel_dst_port_free(struct bnxt *bp, u8 tunnel_type)
{
	u32 rc = 0;
	struct hwrm_tunnel_dst_port_free_input req = {0};

	bnxt_hwrm_cmd_hdr_init(bp, &req, HWRM_TUNNEL_DST_PORT_FREE, -1, -1);
	req.tunnel_type = tunnel_type;

	switch (tunnel_type) {
	case TUNNEL_DST_PORT_FREE_REQ_TUNNEL_TYPE_VXLAN:
		req.tunnel_dst_port_id = bp->vxlan_fw_dst_port_id;
		break;
	case TUNNEL_DST_PORT_FREE_REQ_TUNNEL_TYPE_GENEVE:
		req.tunnel_dst_port_id = bp->nge_fw_dst_port_id;
		break;
	default:
		break;
	}

	rc = hwrm_send_message(bp, &req, sizeof(req), HWRM_CMD_TIMEOUT);
	if (rc)
		netdev_err(bp->dev, "hwrm_tunnel_dst_port_free failed. rc:%d\n",
			   rc);
	return rc;
}

static int bnxt_hwrm_tunnel_dst_port_alloc(struct bnxt *bp, __be16 port,
					   u8 tunnel_type)
{
	u32 rc = 0;
	struct hwrm_tunnel_dst_port_alloc_input req = {0};
	struct hwrm_tunnel_dst_port_alloc_output *resp = bp->hwrm_cmd_resp_addr;

	bnxt_hwrm_cmd_hdr_init(bp, &req, HWRM_TUNNEL_DST_PORT_ALLOC, -1, -1);

	req.tunnel_type = tunnel_type;
	req.tunnel_dst_port_val = port;

	mutex_lock(&bp->hwrm_cmd_lock);
	rc = _hwrm_send_message(bp, &req, sizeof(req), HWRM_CMD_TIMEOUT);
	if (rc) {
		netdev_err(bp->dev, "hwrm_tunnel_dst_port_alloc failed. rc:%d\n",
			   rc);
		goto err_out;
	}

	switch (tunnel_type) {
	case TUNNEL_DST_PORT_ALLOC_REQ_TUNNEL_TYPE_VXLAN:
		bp->vxlan_fw_dst_port_id = resp->tunnel_dst_port_id;
		break;
	case TUNNEL_DST_PORT_ALLOC_REQ_TUNNEL_TYPE_GENEVE:
		bp->nge_fw_dst_port_id = resp->tunnel_dst_port_id;
		break;
	default:
		break;
	}

err_out:
	mutex_unlock(&bp->hwrm_cmd_lock);
	return rc;
}

static int bnxt_hwrm_cfa_l2_set_rx_mask(struct bnxt *bp, u16 vnic_id)
{
	struct hwrm_cfa_l2_set_rx_mask_input req = {0};
	struct bnxt_vnic_info *vnic = &bp->vnic_info[vnic_id];

	bnxt_hwrm_cmd_hdr_init(bp, &req, HWRM_CFA_L2_SET_RX_MASK, -1, -1);
	req.vnic_id = cpu_to_le32(vnic->fw_vnic_id);

	req.num_mc_entries = cpu_to_le32(vnic->mc_list_count);
	req.mc_tbl_addr = cpu_to_le64(vnic->mc_list_mapping);
	req.mask = cpu_to_le32(vnic->rx_mask);
	return hwrm_send_message(bp, &req, sizeof(req), HWRM_CMD_TIMEOUT);
}

#ifdef CONFIG_RFS_ACCEL
static int bnxt_hwrm_cfa_ntuple_filter_free(struct bnxt *bp,
					    struct bnxt_ntuple_filter *fltr)
{
	struct hwrm_cfa_ntuple_filter_free_input req = {0};

	bnxt_hwrm_cmd_hdr_init(bp, &req, HWRM_CFA_NTUPLE_FILTER_FREE, -1, -1);
	req.ntuple_filter_id = fltr->filter_id;
	return hwrm_send_message(bp, &req, sizeof(req), HWRM_CMD_TIMEOUT);
}

#define BNXT_NTP_FLTR_FLAGS					\
	(CFA_NTUPLE_FILTER_ALLOC_REQ_ENABLES_L2_FILTER_ID |	\
	 CFA_NTUPLE_FILTER_ALLOC_REQ_ENABLES_ETHERTYPE |	\
	 CFA_NTUPLE_FILTER_ALLOC_REQ_ENABLES_SRC_MACADDR |	\
	 CFA_NTUPLE_FILTER_ALLOC_REQ_ENABLES_IPADDR_TYPE |	\
	 CFA_NTUPLE_FILTER_ALLOC_REQ_ENABLES_SRC_IPADDR |	\
	 CFA_NTUPLE_FILTER_ALLOC_REQ_ENABLES_SRC_IPADDR_MASK |	\
	 CFA_NTUPLE_FILTER_ALLOC_REQ_ENABLES_DST_IPADDR |	\
	 CFA_NTUPLE_FILTER_ALLOC_REQ_ENABLES_DST_IPADDR_MASK |	\
	 CFA_NTUPLE_FILTER_ALLOC_REQ_ENABLES_IP_PROTOCOL |	\
	 CFA_NTUPLE_FILTER_ALLOC_REQ_ENABLES_SRC_PORT |		\
	 CFA_NTUPLE_FILTER_ALLOC_REQ_ENABLES_SRC_PORT_MASK |	\
	 CFA_NTUPLE_FILTER_ALLOC_REQ_ENABLES_DST_PORT |		\
	 CFA_NTUPLE_FILTER_ALLOC_REQ_ENABLES_DST_PORT_MASK |	\
	 CFA_NTUPLE_FILTER_ALLOC_REQ_ENABLES_DST_ID)

#define BNXT_NTP_TUNNEL_FLTR_FLAG				\
		CFA_NTUPLE_FILTER_ALLOC_REQ_ENABLES_TUNNEL_TYPE

static int bnxt_hwrm_cfa_ntuple_filter_alloc(struct bnxt *bp,
					     struct bnxt_ntuple_filter *fltr)
{
	struct hwrm_cfa_ntuple_filter_alloc_input req = {0};
	struct hwrm_cfa_ntuple_filter_alloc_output *resp;
	struct flow_keys *keys = &fltr->fkeys;
	struct bnxt_vnic_info *vnic;
	u32 dst_ena = 0;
	int rc = 0;

	bnxt_hwrm_cmd_hdr_init(bp, &req, HWRM_CFA_NTUPLE_FILTER_ALLOC, -1, -1);
	req.l2_filter_id = bp->vnic_info[0].fw_l2_filter_id[fltr->l2_fltr_idx];

	if (bp->fw_cap & BNXT_FW_CAP_CFA_RFS_RING_TBL_IDX) {
		dst_ena = CFA_NTUPLE_FILTER_ALLOC_REQ_ENABLES_RFS_RING_TBL_IDX;
		req.rfs_ring_tbl_idx = cpu_to_le16(fltr->rxq);
		vnic = &bp->vnic_info[0];
	} else {
		vnic = &bp->vnic_info[fltr->rxq + 1];
	}
	req.dst_id = cpu_to_le16(vnic->fw_vnic_id);
	req.enables = cpu_to_le32(BNXT_NTP_FLTR_FLAGS | dst_ena);

	req.ethertype = htons(ETH_P_IP);
	memcpy(req.src_macaddr, fltr->src_mac_addr, ETH_ALEN);
	req.ip_addr_type = CFA_NTUPLE_FILTER_ALLOC_REQ_IP_ADDR_TYPE_IPV4;
	req.ip_protocol = keys->basic.ip_proto;

	if (keys->basic.n_proto == htons(ETH_P_IPV6)) {
		int i;

		req.ethertype = htons(ETH_P_IPV6);
		req.ip_addr_type =
			CFA_NTUPLE_FILTER_ALLOC_REQ_IP_ADDR_TYPE_IPV6;
		*(struct in6_addr *)&req.src_ipaddr[0] =
			keys->addrs.v6addrs.src;
		*(struct in6_addr *)&req.dst_ipaddr[0] =
			keys->addrs.v6addrs.dst;
		for (i = 0; i < 4; i++) {
			req.src_ipaddr_mask[i] = cpu_to_be32(0xffffffff);
			req.dst_ipaddr_mask[i] = cpu_to_be32(0xffffffff);
		}
	} else {
		req.src_ipaddr[0] = keys->addrs.v4addrs.src;
		req.src_ipaddr_mask[0] = cpu_to_be32(0xffffffff);
		req.dst_ipaddr[0] = keys->addrs.v4addrs.dst;
		req.dst_ipaddr_mask[0] = cpu_to_be32(0xffffffff);
	}
	if (keys->control.flags & FLOW_DIS_ENCAPSULATION) {
		req.enables |= cpu_to_le32(BNXT_NTP_TUNNEL_FLTR_FLAG);
		req.tunnel_type =
			CFA_NTUPLE_FILTER_ALLOC_REQ_TUNNEL_TYPE_ANYTUNNEL;
	}

	req.src_port = keys->ports.src;
	req.src_port_mask = cpu_to_be16(0xffff);
	req.dst_port = keys->ports.dst;
	req.dst_port_mask = cpu_to_be16(0xffff);

	mutex_lock(&bp->hwrm_cmd_lock);
	rc = _hwrm_send_message(bp, &req, sizeof(req), HWRM_CMD_TIMEOUT);
	if (!rc) {
		resp = bnxt_get_hwrm_resp_addr(bp, &req);
		fltr->filter_id = resp->ntuple_filter_id;
	}
	mutex_unlock(&bp->hwrm_cmd_lock);
	return rc;
}
#endif

static int bnxt_hwrm_set_vnic_filter(struct bnxt *bp, u16 vnic_id, u16 idx,
				     u8 *mac_addr)
{
	u32 rc = 0;
	struct hwrm_cfa_l2_filter_alloc_input req = {0};
	struct hwrm_cfa_l2_filter_alloc_output *resp = bp->hwrm_cmd_resp_addr;

	bnxt_hwrm_cmd_hdr_init(bp, &req, HWRM_CFA_L2_FILTER_ALLOC, -1, -1);
	req.flags = cpu_to_le32(CFA_L2_FILTER_ALLOC_REQ_FLAGS_PATH_RX);
	if (!BNXT_CHIP_TYPE_NITRO_A0(bp))
		req.flags |=
			cpu_to_le32(CFA_L2_FILTER_ALLOC_REQ_FLAGS_OUTERMOST);
	req.dst_id = cpu_to_le16(bp->vnic_info[vnic_id].fw_vnic_id);
	req.enables =
		cpu_to_le32(CFA_L2_FILTER_ALLOC_REQ_ENABLES_L2_ADDR |
			    CFA_L2_FILTER_ALLOC_REQ_ENABLES_DST_ID |
			    CFA_L2_FILTER_ALLOC_REQ_ENABLES_L2_ADDR_MASK);
	memcpy(req.l2_addr, mac_addr, ETH_ALEN);
	req.l2_addr_mask[0] = 0xff;
	req.l2_addr_mask[1] = 0xff;
	req.l2_addr_mask[2] = 0xff;
	req.l2_addr_mask[3] = 0xff;
	req.l2_addr_mask[4] = 0xff;
	req.l2_addr_mask[5] = 0xff;

	mutex_lock(&bp->hwrm_cmd_lock);
	rc = _hwrm_send_message(bp, &req, sizeof(req), HWRM_CMD_TIMEOUT);
	if (!rc)
		bp->vnic_info[vnic_id].fw_l2_filter_id[idx] =
							resp->l2_filter_id;
	mutex_unlock(&bp->hwrm_cmd_lock);
	return rc;
}

static int bnxt_hwrm_clear_vnic_filter(struct bnxt *bp)
{
	u16 i, j, num_of_vnics = 1; /* only vnic 0 supported */
	int rc = 0;

	/* Any associated ntuple filters will also be cleared by firmware. */
	mutex_lock(&bp->hwrm_cmd_lock);
	for (i = 0; i < num_of_vnics; i++) {
		struct bnxt_vnic_info *vnic = &bp->vnic_info[i];

		for (j = 0; j < vnic->uc_filter_count; j++) {
			struct hwrm_cfa_l2_filter_free_input req = {0};

			bnxt_hwrm_cmd_hdr_init(bp, &req,
					       HWRM_CFA_L2_FILTER_FREE, -1, -1);

			req.l2_filter_id = vnic->fw_l2_filter_id[j];

			rc = _hwrm_send_message(bp, &req, sizeof(req),
						HWRM_CMD_TIMEOUT);
		}
		vnic->uc_filter_count = 0;
	}
	mutex_unlock(&bp->hwrm_cmd_lock);

	return rc;
}

static int bnxt_hwrm_vnic_set_tpa(struct bnxt *bp, u16 vnic_id, u32 tpa_flags)
{
	struct bnxt_vnic_info *vnic = &bp->vnic_info[vnic_id];
	struct hwrm_vnic_tpa_cfg_input req = {0};

	if (vnic->fw_vnic_id == INVALID_HW_RING_ID)
		return 0;

	bnxt_hwrm_cmd_hdr_init(bp, &req, HWRM_VNIC_TPA_CFG, -1, -1);

	if (tpa_flags) {
		u16 mss = bp->dev->mtu - 40;
		u32 nsegs, n, segs = 0, flags;

		flags = VNIC_TPA_CFG_REQ_FLAGS_TPA |
			VNIC_TPA_CFG_REQ_FLAGS_ENCAP_TPA |
			VNIC_TPA_CFG_REQ_FLAGS_RSC_WND_UPDATE |
			VNIC_TPA_CFG_REQ_FLAGS_AGG_WITH_ECN |
			VNIC_TPA_CFG_REQ_FLAGS_AGG_WITH_SAME_GRE_SEQ;
		if (tpa_flags & BNXT_FLAG_GRO)
			flags |= VNIC_TPA_CFG_REQ_FLAGS_GRO;

		req.flags = cpu_to_le32(flags);

		req.enables =
			cpu_to_le32(VNIC_TPA_CFG_REQ_ENABLES_MAX_AGG_SEGS |
				    VNIC_TPA_CFG_REQ_ENABLES_MAX_AGGS |
				    VNIC_TPA_CFG_REQ_ENABLES_MIN_AGG_LEN);

		/* Number of segs are log2 units, and first packet is not
		 * included as part of this units.
		 */
		if (mss <= BNXT_RX_PAGE_SIZE) {
			n = BNXT_RX_PAGE_SIZE / mss;
			nsegs = (MAX_SKB_FRAGS - 1) * n;
		} else {
			n = mss / BNXT_RX_PAGE_SIZE;
			if (mss & (BNXT_RX_PAGE_SIZE - 1))
				n++;
			nsegs = (MAX_SKB_FRAGS - n) / n;
		}

		segs = ilog2(nsegs);
		req.max_agg_segs = cpu_to_le16(segs);
		req.max_aggs = cpu_to_le16(VNIC_TPA_CFG_REQ_MAX_AGGS_MAX);

		req.min_agg_len = cpu_to_le32(512);
	}
	req.vnic_id = cpu_to_le16(vnic->fw_vnic_id);

	return hwrm_send_message(bp, &req, sizeof(req), HWRM_CMD_TIMEOUT);
}

static u16 bnxt_cp_ring_from_grp(struct bnxt *bp, struct bnxt_ring_struct *ring)
{
	struct bnxt_ring_grp_info *grp_info;

	grp_info = &bp->grp_info[ring->grp_idx];
	return grp_info->cp_fw_ring_id;
}

static u16 bnxt_cp_ring_for_rx(struct bnxt *bp, struct bnxt_rx_ring_info *rxr)
{
	if (bp->flags & BNXT_FLAG_CHIP_P5) {
		struct bnxt_napi *bnapi = rxr->bnapi;
		struct bnxt_cp_ring_info *cpr;

		cpr = bnapi->cp_ring.cp_ring_arr[BNXT_RX_HDL];
		return cpr->cp_ring_struct.fw_ring_id;
	} else {
		return bnxt_cp_ring_from_grp(bp, &rxr->rx_ring_struct);
	}
}

static u16 bnxt_cp_ring_for_tx(struct bnxt *bp, struct bnxt_tx_ring_info *txr)
{
	if (bp->flags & BNXT_FLAG_CHIP_P5) {
		struct bnxt_napi *bnapi = txr->bnapi;
		struct bnxt_cp_ring_info *cpr;

		cpr = bnapi->cp_ring.cp_ring_arr[BNXT_TX_HDL];
		return cpr->cp_ring_struct.fw_ring_id;
	} else {
		return bnxt_cp_ring_from_grp(bp, &txr->tx_ring_struct);
	}
}

static int bnxt_hwrm_vnic_set_rss(struct bnxt *bp, u16 vnic_id, bool set_rss)
{
	u32 i, j, max_rings;
	struct bnxt_vnic_info *vnic = &bp->vnic_info[vnic_id];
	struct hwrm_vnic_rss_cfg_input req = {0};

	if ((bp->flags & BNXT_FLAG_CHIP_P5) ||
	    vnic->fw_rss_cos_lb_ctx[0] == INVALID_HW_RING_ID)
		return 0;

	bnxt_hwrm_cmd_hdr_init(bp, &req, HWRM_VNIC_RSS_CFG, -1, -1);
	if (set_rss) {
		req.hash_type = cpu_to_le32(bp->rss_hash_cfg);
		req.hash_mode_flags = VNIC_RSS_CFG_REQ_HASH_MODE_FLAGS_DEFAULT;
		if (vnic->flags & BNXT_VNIC_RSS_FLAG) {
			if (BNXT_CHIP_TYPE_NITRO_A0(bp))
				max_rings = bp->rx_nr_rings - 1;
			else
				max_rings = bp->rx_nr_rings;
		} else {
			max_rings = 1;
		}

		/* Fill the RSS indirection table with ring group ids */
		for (i = 0, j = 0; i < HW_HASH_INDEX_SIZE; i++, j++) {
			if (j == max_rings)
				j = 0;
			vnic->rss_table[i] = cpu_to_le16(vnic->fw_grp_ids[j]);
		}

		req.ring_grp_tbl_addr = cpu_to_le64(vnic->rss_table_dma_addr);
		req.hash_key_tbl_addr =
			cpu_to_le64(vnic->rss_hash_key_dma_addr);
	}
	req.rss_ctx_idx = cpu_to_le16(vnic->fw_rss_cos_lb_ctx[0]);
	return hwrm_send_message(bp, &req, sizeof(req), HWRM_CMD_TIMEOUT);
}

static int bnxt_hwrm_vnic_set_rss_p5(struct bnxt *bp, u16 vnic_id, bool set_rss)
{
	struct bnxt_vnic_info *vnic = &bp->vnic_info[vnic_id];
	u32 i, j, k, nr_ctxs, max_rings = bp->rx_nr_rings;
	struct bnxt_rx_ring_info *rxr = &bp->rx_ring[0];
	struct hwrm_vnic_rss_cfg_input req = {0};

	bnxt_hwrm_cmd_hdr_init(bp, &req, HWRM_VNIC_RSS_CFG, -1, -1);
	req.vnic_id = cpu_to_le16(vnic->fw_vnic_id);
	if (!set_rss) {
		hwrm_send_message(bp, &req, sizeof(req), HWRM_CMD_TIMEOUT);
		return 0;
	}
	req.hash_type = cpu_to_le32(bp->rss_hash_cfg);
	req.hash_mode_flags = VNIC_RSS_CFG_REQ_HASH_MODE_FLAGS_DEFAULT;
	req.ring_grp_tbl_addr = cpu_to_le64(vnic->rss_table_dma_addr);
	req.hash_key_tbl_addr = cpu_to_le64(vnic->rss_hash_key_dma_addr);
	nr_ctxs = DIV_ROUND_UP(bp->rx_nr_rings, 64);
	for (i = 0, k = 0; i < nr_ctxs; i++) {
		__le16 *ring_tbl = vnic->rss_table;
		int rc;

		req.ring_table_pair_index = i;
		req.rss_ctx_idx = cpu_to_le16(vnic->fw_rss_cos_lb_ctx[i]);
		for (j = 0; j < 64; j++) {
			u16 ring_id;

			ring_id = rxr->rx_ring_struct.fw_ring_id;
			*ring_tbl++ = cpu_to_le16(ring_id);
			ring_id = bnxt_cp_ring_for_rx(bp, rxr);
			*ring_tbl++ = cpu_to_le16(ring_id);
			rxr++;
			k++;
			if (k == max_rings) {
				k = 0;
				rxr = &bp->rx_ring[0];
			}
		}
		rc = hwrm_send_message(bp, &req, sizeof(req), HWRM_CMD_TIMEOUT);
		if (rc)
			return -EIO;
	}
	return 0;
}

static int bnxt_hwrm_vnic_set_hds(struct bnxt *bp, u16 vnic_id)
{
	struct bnxt_vnic_info *vnic = &bp->vnic_info[vnic_id];
	struct hwrm_vnic_plcmodes_cfg_input req = {0};

	bnxt_hwrm_cmd_hdr_init(bp, &req, HWRM_VNIC_PLCMODES_CFG, -1, -1);
	req.flags = cpu_to_le32(VNIC_PLCMODES_CFG_REQ_FLAGS_JUMBO_PLACEMENT |
				VNIC_PLCMODES_CFG_REQ_FLAGS_HDS_IPV4 |
				VNIC_PLCMODES_CFG_REQ_FLAGS_HDS_IPV6);
	req.enables =
		cpu_to_le32(VNIC_PLCMODES_CFG_REQ_ENABLES_JUMBO_THRESH_VALID |
			    VNIC_PLCMODES_CFG_REQ_ENABLES_HDS_THRESHOLD_VALID);
	/* thresholds not implemented in firmware yet */
	req.jumbo_thresh = cpu_to_le16(bp->rx_copy_thresh);
	req.hds_threshold = cpu_to_le16(bp->rx_copy_thresh);
	req.vnic_id = cpu_to_le32(vnic->fw_vnic_id);
	return hwrm_send_message(bp, &req, sizeof(req), HWRM_CMD_TIMEOUT);
}

static void bnxt_hwrm_vnic_ctx_free_one(struct bnxt *bp, u16 vnic_id,
					u16 ctx_idx)
{
	struct hwrm_vnic_rss_cos_lb_ctx_free_input req = {0};

	bnxt_hwrm_cmd_hdr_init(bp, &req, HWRM_VNIC_RSS_COS_LB_CTX_FREE, -1, -1);
	req.rss_cos_lb_ctx_id =
		cpu_to_le16(bp->vnic_info[vnic_id].fw_rss_cos_lb_ctx[ctx_idx]);

	hwrm_send_message(bp, &req, sizeof(req), HWRM_CMD_TIMEOUT);
	bp->vnic_info[vnic_id].fw_rss_cos_lb_ctx[ctx_idx] = INVALID_HW_RING_ID;
}

static void bnxt_hwrm_vnic_ctx_free(struct bnxt *bp)
{
	int i, j;

	for (i = 0; i < bp->nr_vnics; i++) {
		struct bnxt_vnic_info *vnic = &bp->vnic_info[i];

		for (j = 0; j < BNXT_MAX_CTX_PER_VNIC; j++) {
			if (vnic->fw_rss_cos_lb_ctx[j] != INVALID_HW_RING_ID)
				bnxt_hwrm_vnic_ctx_free_one(bp, i, j);
		}
	}
	bp->rsscos_nr_ctxs = 0;
}

static int bnxt_hwrm_vnic_ctx_alloc(struct bnxt *bp, u16 vnic_id, u16 ctx_idx)
{
	int rc;
	struct hwrm_vnic_rss_cos_lb_ctx_alloc_input req = {0};
	struct hwrm_vnic_rss_cos_lb_ctx_alloc_output *resp =
						bp->hwrm_cmd_resp_addr;

	bnxt_hwrm_cmd_hdr_init(bp, &req, HWRM_VNIC_RSS_COS_LB_CTX_ALLOC, -1,
			       -1);

	mutex_lock(&bp->hwrm_cmd_lock);
	rc = _hwrm_send_message(bp, &req, sizeof(req), HWRM_CMD_TIMEOUT);
	if (!rc)
		bp->vnic_info[vnic_id].fw_rss_cos_lb_ctx[ctx_idx] =
			le16_to_cpu(resp->rss_cos_lb_ctx_id);
	mutex_unlock(&bp->hwrm_cmd_lock);

	return rc;
}

static u32 bnxt_get_roce_vnic_mode(struct bnxt *bp)
{
	if (bp->flags & BNXT_FLAG_ROCE_MIRROR_CAP)
		return VNIC_CFG_REQ_FLAGS_ROCE_MIRRORING_CAPABLE_VNIC_MODE;
	return VNIC_CFG_REQ_FLAGS_ROCE_DUAL_VNIC_MODE;
}

int bnxt_hwrm_vnic_cfg(struct bnxt *bp, u16 vnic_id)
{
	unsigned int ring = 0, grp_idx;
	struct bnxt_vnic_info *vnic = &bp->vnic_info[vnic_id];
	struct hwrm_vnic_cfg_input req = {0};
	u16 def_vlan = 0;

	bnxt_hwrm_cmd_hdr_init(bp, &req, HWRM_VNIC_CFG, -1, -1);

	if (bp->flags & BNXT_FLAG_CHIP_P5) {
		struct bnxt_rx_ring_info *rxr = &bp->rx_ring[0];

		req.default_rx_ring_id =
			cpu_to_le16(rxr->rx_ring_struct.fw_ring_id);
		req.default_cmpl_ring_id =
			cpu_to_le16(bnxt_cp_ring_for_rx(bp, rxr));
		req.enables =
			cpu_to_le32(VNIC_CFG_REQ_ENABLES_DEFAULT_RX_RING_ID |
				    VNIC_CFG_REQ_ENABLES_DEFAULT_CMPL_RING_ID);
		goto vnic_mru;
	}
	req.enables = cpu_to_le32(VNIC_CFG_REQ_ENABLES_DFLT_RING_GRP);
	/* Only RSS support for now TBD: COS & LB */
	if (vnic->fw_rss_cos_lb_ctx[0] != INVALID_HW_RING_ID) {
		req.rss_rule = cpu_to_le16(vnic->fw_rss_cos_lb_ctx[0]);
		req.enables |= cpu_to_le32(VNIC_CFG_REQ_ENABLES_RSS_RULE |
					   VNIC_CFG_REQ_ENABLES_MRU);
	} else if (vnic->flags & BNXT_VNIC_RFS_NEW_RSS_FLAG) {
		req.rss_rule =
			cpu_to_le16(bp->vnic_info[0].fw_rss_cos_lb_ctx[0]);
		req.enables |= cpu_to_le32(VNIC_CFG_REQ_ENABLES_RSS_RULE |
					   VNIC_CFG_REQ_ENABLES_MRU);
		req.flags |= cpu_to_le32(VNIC_CFG_REQ_FLAGS_RSS_DFLT_CR_MODE);
	} else {
		req.rss_rule = cpu_to_le16(0xffff);
	}

	if (BNXT_CHIP_TYPE_NITRO_A0(bp) &&
	    (vnic->fw_rss_cos_lb_ctx[0] != INVALID_HW_RING_ID)) {
		req.cos_rule = cpu_to_le16(vnic->fw_rss_cos_lb_ctx[1]);
		req.enables |= cpu_to_le32(VNIC_CFG_REQ_ENABLES_COS_RULE);
	} else {
		req.cos_rule = cpu_to_le16(0xffff);
	}

	if (vnic->flags & BNXT_VNIC_RSS_FLAG)
		ring = 0;
	else if (vnic->flags & BNXT_VNIC_RFS_FLAG)
		ring = vnic_id - 1;
	else if ((vnic_id == 1) && BNXT_CHIP_TYPE_NITRO_A0(bp))
		ring = bp->rx_nr_rings - 1;

	grp_idx = bp->rx_ring[ring].bnapi->index;
	req.dflt_ring_grp = cpu_to_le16(bp->grp_info[grp_idx].fw_grp_id);
	req.lb_rule = cpu_to_le16(0xffff);
vnic_mru:
	req.mru = cpu_to_le16(bp->dev->mtu + ETH_HLEN + ETH_FCS_LEN +
			      VLAN_HLEN);

	req.vnic_id = cpu_to_le16(vnic->fw_vnic_id);
#ifdef CONFIG_BNXT_SRIOV
	if (BNXT_VF(bp))
		def_vlan = bp->vf.vlan;
#endif
	if ((bp->flags & BNXT_FLAG_STRIP_VLAN) || def_vlan)
		req.flags |= cpu_to_le32(VNIC_CFG_REQ_FLAGS_VLAN_STRIP_MODE);
	if (!vnic_id && bnxt_ulp_registered(bp->edev, BNXT_ROCE_ULP))
		req.flags |= cpu_to_le32(bnxt_get_roce_vnic_mode(bp));

	return hwrm_send_message(bp, &req, sizeof(req), HWRM_CMD_TIMEOUT);
}

static int bnxt_hwrm_vnic_free_one(struct bnxt *bp, u16 vnic_id)
{
	u32 rc = 0;

	if (bp->vnic_info[vnic_id].fw_vnic_id != INVALID_HW_RING_ID) {
		struct hwrm_vnic_free_input req = {0};

		bnxt_hwrm_cmd_hdr_init(bp, &req, HWRM_VNIC_FREE, -1, -1);
		req.vnic_id =
			cpu_to_le32(bp->vnic_info[vnic_id].fw_vnic_id);

		rc = hwrm_send_message(bp, &req, sizeof(req), HWRM_CMD_TIMEOUT);
		if (rc)
			return rc;
		bp->vnic_info[vnic_id].fw_vnic_id = INVALID_HW_RING_ID;
	}
	return rc;
}

static void bnxt_hwrm_vnic_free(struct bnxt *bp)
{
	u16 i;

	for (i = 0; i < bp->nr_vnics; i++)
		bnxt_hwrm_vnic_free_one(bp, i);
}

static int bnxt_hwrm_vnic_alloc(struct bnxt *bp, u16 vnic_id,
				unsigned int start_rx_ring_idx,
				unsigned int nr_rings)
{
	int rc = 0;
	unsigned int i, j, grp_idx, end_idx = start_rx_ring_idx + nr_rings;
	struct hwrm_vnic_alloc_input req = {0};
	struct hwrm_vnic_alloc_output *resp = bp->hwrm_cmd_resp_addr;
	struct bnxt_vnic_info *vnic = &bp->vnic_info[vnic_id];

	if (bp->flags & BNXT_FLAG_CHIP_P5)
		goto vnic_no_ring_grps;

	/* map ring groups to this vnic */
	for (i = start_rx_ring_idx, j = 0; i < end_idx; i++, j++) {
		grp_idx = bp->rx_ring[i].bnapi->index;
		if (bp->grp_info[grp_idx].fw_grp_id == INVALID_HW_RING_ID) {
			netdev_err(bp->dev, "Not enough ring groups avail:%x req:%x\n",
				   j, nr_rings);
			break;
		}
		vnic->fw_grp_ids[j] = bp->grp_info[grp_idx].fw_grp_id;
	}

vnic_no_ring_grps:
	for (i = 0; i < BNXT_MAX_CTX_PER_VNIC; i++)
		vnic->fw_rss_cos_lb_ctx[i] = INVALID_HW_RING_ID;
	if (vnic_id == 0)
		req.flags = cpu_to_le32(VNIC_ALLOC_REQ_FLAGS_DEFAULT);

	bnxt_hwrm_cmd_hdr_init(bp, &req, HWRM_VNIC_ALLOC, -1, -1);

	mutex_lock(&bp->hwrm_cmd_lock);
	rc = _hwrm_send_message(bp, &req, sizeof(req), HWRM_CMD_TIMEOUT);
	if (!rc)
		vnic->fw_vnic_id = le32_to_cpu(resp->vnic_id);
	mutex_unlock(&bp->hwrm_cmd_lock);
	return rc;
}

static int bnxt_hwrm_vnic_qcaps(struct bnxt *bp)
{
	struct hwrm_vnic_qcaps_output *resp = bp->hwrm_cmd_resp_addr;
	struct hwrm_vnic_qcaps_input req = {0};
	int rc;

	if (bp->hwrm_spec_code < 0x10600)
		return 0;

	bnxt_hwrm_cmd_hdr_init(bp, &req, HWRM_VNIC_QCAPS, -1, -1);
	mutex_lock(&bp->hwrm_cmd_lock);
	rc = _hwrm_send_message(bp, &req, sizeof(req), HWRM_CMD_TIMEOUT);
	if (!rc) {
		u32 flags = le32_to_cpu(resp->flags);

		if (!(bp->flags & BNXT_FLAG_CHIP_P5) &&
		    (flags & VNIC_QCAPS_RESP_FLAGS_RSS_DFLT_CR_CAP))
			bp->flags |= BNXT_FLAG_NEW_RSS_CAP;
		if (flags &
		    VNIC_QCAPS_RESP_FLAGS_ROCE_MIRRORING_CAPABLE_VNIC_CAP)
			bp->flags |= BNXT_FLAG_ROCE_MIRROR_CAP;
	}
	mutex_unlock(&bp->hwrm_cmd_lock);
	return rc;
}

static int bnxt_hwrm_ring_grp_alloc(struct bnxt *bp)
{
	u16 i;
	u32 rc = 0;

	if (bp->flags & BNXT_FLAG_CHIP_P5)
		return 0;

	mutex_lock(&bp->hwrm_cmd_lock);
	for (i = 0; i < bp->rx_nr_rings; i++) {
		struct hwrm_ring_grp_alloc_input req = {0};
		struct hwrm_ring_grp_alloc_output *resp =
					bp->hwrm_cmd_resp_addr;
		unsigned int grp_idx = bp->rx_ring[i].bnapi->index;

		bnxt_hwrm_cmd_hdr_init(bp, &req, HWRM_RING_GRP_ALLOC, -1, -1);

		req.cr = cpu_to_le16(bp->grp_info[grp_idx].cp_fw_ring_id);
		req.rr = cpu_to_le16(bp->grp_info[grp_idx].rx_fw_ring_id);
		req.ar = cpu_to_le16(bp->grp_info[grp_idx].agg_fw_ring_id);
		req.sc = cpu_to_le16(bp->grp_info[grp_idx].fw_stats_ctx);

		rc = _hwrm_send_message(bp, &req, sizeof(req),
					HWRM_CMD_TIMEOUT);
		if (rc)
			break;

		bp->grp_info[grp_idx].fw_grp_id =
			le32_to_cpu(resp->ring_group_id);
	}
	mutex_unlock(&bp->hwrm_cmd_lock);
	return rc;
}

static int bnxt_hwrm_ring_grp_free(struct bnxt *bp)
{
	u16 i;
	u32 rc = 0;
	struct hwrm_ring_grp_free_input req = {0};

	if (!bp->grp_info || (bp->flags & BNXT_FLAG_CHIP_P5))
		return 0;

	bnxt_hwrm_cmd_hdr_init(bp, &req, HWRM_RING_GRP_FREE, -1, -1);

	mutex_lock(&bp->hwrm_cmd_lock);
	for (i = 0; i < bp->cp_nr_rings; i++) {
		if (bp->grp_info[i].fw_grp_id == INVALID_HW_RING_ID)
			continue;
		req.ring_group_id =
			cpu_to_le32(bp->grp_info[i].fw_grp_id);

		rc = _hwrm_send_message(bp, &req, sizeof(req),
					HWRM_CMD_TIMEOUT);
		if (rc)
			break;
		bp->grp_info[i].fw_grp_id = INVALID_HW_RING_ID;
	}
	mutex_unlock(&bp->hwrm_cmd_lock);
	return rc;
}

static int hwrm_ring_alloc_send_msg(struct bnxt *bp,
				    struct bnxt_ring_struct *ring,
				    u32 ring_type, u32 map_index)
{
	int rc = 0, err = 0;
	struct hwrm_ring_alloc_input req = {0};
	struct hwrm_ring_alloc_output *resp = bp->hwrm_cmd_resp_addr;
	struct bnxt_ring_mem_info *rmem = &ring->ring_mem;
	struct bnxt_ring_grp_info *grp_info;
	u16 ring_id;

	bnxt_hwrm_cmd_hdr_init(bp, &req, HWRM_RING_ALLOC, -1, -1);

	req.enables = 0;
	if (rmem->nr_pages > 1) {
		req.page_tbl_addr = cpu_to_le64(rmem->pg_tbl_map);
		/* Page size is in log2 units */
		req.page_size = BNXT_PAGE_SHIFT;
		req.page_tbl_depth = 1;
	} else {
		req.page_tbl_addr =  cpu_to_le64(rmem->dma_arr[0]);
	}
	req.fbo = 0;
	/* Association of ring index with doorbell index and MSIX number */
	req.logical_id = cpu_to_le16(map_index);

	switch (ring_type) {
	case HWRM_RING_ALLOC_TX: {
		struct bnxt_tx_ring_info *txr;

		txr = container_of(ring, struct bnxt_tx_ring_info,
				   tx_ring_struct);
		req.ring_type = RING_ALLOC_REQ_RING_TYPE_TX;
		/* Association of transmit ring with completion ring */
		grp_info = &bp->grp_info[ring->grp_idx];
		req.cmpl_ring_id = cpu_to_le16(bnxt_cp_ring_for_tx(bp, txr));
		req.length = cpu_to_le32(bp->tx_ring_mask + 1);
		req.stat_ctx_id = cpu_to_le32(grp_info->fw_stats_ctx);
		req.queue_id = cpu_to_le16(ring->queue_id);
		break;
	}
	case HWRM_RING_ALLOC_RX:
		req.ring_type = RING_ALLOC_REQ_RING_TYPE_RX;
		req.length = cpu_to_le32(bp->rx_ring_mask + 1);
		if (bp->flags & BNXT_FLAG_CHIP_P5) {
			u16 flags = 0;

			/* Association of rx ring with stats context */
			grp_info = &bp->grp_info[ring->grp_idx];
			req.rx_buf_size = cpu_to_le16(bp->rx_buf_use_size);
			req.stat_ctx_id = cpu_to_le32(grp_info->fw_stats_ctx);
			req.enables |= cpu_to_le32(
				RING_ALLOC_REQ_ENABLES_RX_BUF_SIZE_VALID);
			if (NET_IP_ALIGN == 2)
				flags = RING_ALLOC_REQ_FLAGS_RX_SOP_PAD;
			req.flags = cpu_to_le16(flags);
		}
		break;
	case HWRM_RING_ALLOC_AGG:
		if (bp->flags & BNXT_FLAG_CHIP_P5) {
			req.ring_type = RING_ALLOC_REQ_RING_TYPE_RX_AGG;
			/* Association of agg ring with rx ring */
			grp_info = &bp->grp_info[ring->grp_idx];
			req.rx_ring_id = cpu_to_le16(grp_info->rx_fw_ring_id);
			req.rx_buf_size = cpu_to_le16(BNXT_RX_PAGE_SIZE);
			req.stat_ctx_id = cpu_to_le32(grp_info->fw_stats_ctx);
			req.enables |= cpu_to_le32(
				RING_ALLOC_REQ_ENABLES_RX_RING_ID_VALID |
				RING_ALLOC_REQ_ENABLES_RX_BUF_SIZE_VALID);
		} else {
			req.ring_type = RING_ALLOC_REQ_RING_TYPE_RX;
		}
		req.length = cpu_to_le32(bp->rx_agg_ring_mask + 1);
		break;
	case HWRM_RING_ALLOC_CMPL:
		req.ring_type = RING_ALLOC_REQ_RING_TYPE_L2_CMPL;
		req.length = cpu_to_le32(bp->cp_ring_mask + 1);
		if (bp->flags & BNXT_FLAG_CHIP_P5) {
			/* Association of cp ring with nq */
			grp_info = &bp->grp_info[map_index];
			req.nq_ring_id = cpu_to_le16(grp_info->cp_fw_ring_id);
			req.cq_handle = cpu_to_le64(ring->handle);
			req.enables |= cpu_to_le32(
				RING_ALLOC_REQ_ENABLES_NQ_RING_ID_VALID);
		} else if (bp->flags & BNXT_FLAG_USING_MSIX) {
			req.int_mode = RING_ALLOC_REQ_INT_MODE_MSIX;
		}
		break;
	case HWRM_RING_ALLOC_NQ:
		req.ring_type = RING_ALLOC_REQ_RING_TYPE_NQ;
		req.length = cpu_to_le32(bp->cp_ring_mask + 1);
		if (bp->flags & BNXT_FLAG_USING_MSIX)
			req.int_mode = RING_ALLOC_REQ_INT_MODE_MSIX;
		break;
	default:
		netdev_err(bp->dev, "hwrm alloc invalid ring type %d\n",
			   ring_type);
		return -1;
	}

	mutex_lock(&bp->hwrm_cmd_lock);
	rc = _hwrm_send_message(bp, &req, sizeof(req), HWRM_CMD_TIMEOUT);
	err = le16_to_cpu(resp->error_code);
	ring_id = le16_to_cpu(resp->ring_id);
	mutex_unlock(&bp->hwrm_cmd_lock);

	if (rc || err) {
		netdev_err(bp->dev, "hwrm_ring_alloc type %d failed. rc:%x err:%x\n",
			   ring_type, rc, err);
		return -EIO;
	}
	ring->fw_ring_id = ring_id;
	return rc;
}

static int bnxt_hwrm_set_async_event_cr(struct bnxt *bp, int idx)
{
	int rc;

	if (BNXT_PF(bp)) {
		struct hwrm_func_cfg_input req = {0};

		bnxt_hwrm_cmd_hdr_init(bp, &req, HWRM_FUNC_CFG, -1, -1);
		req.fid = cpu_to_le16(0xffff);
		req.enables = cpu_to_le32(FUNC_CFG_REQ_ENABLES_ASYNC_EVENT_CR);
		req.async_event_cr = cpu_to_le16(idx);
		rc = hwrm_send_message(bp, &req, sizeof(req), HWRM_CMD_TIMEOUT);
	} else {
		struct hwrm_func_vf_cfg_input req = {0};

		bnxt_hwrm_cmd_hdr_init(bp, &req, HWRM_FUNC_VF_CFG, -1, -1);
		req.enables =
			cpu_to_le32(FUNC_VF_CFG_REQ_ENABLES_ASYNC_EVENT_CR);
		req.async_event_cr = cpu_to_le16(idx);
		rc = hwrm_send_message(bp, &req, sizeof(req), HWRM_CMD_TIMEOUT);
	}
	return rc;
}

static void bnxt_set_db(struct bnxt *bp, struct bnxt_db_info *db, u32 ring_type,
			u32 map_idx, u32 xid)
{
	if (bp->flags & BNXT_FLAG_CHIP_P5) {
		if (BNXT_PF(bp))
			db->doorbell = bp->bar1 + 0x10000;
		else
			db->doorbell = bp->bar1 + 0x4000;
		switch (ring_type) {
		case HWRM_RING_ALLOC_TX:
			db->db_key64 = DBR_PATH_L2 | DBR_TYPE_SQ;
			break;
		case HWRM_RING_ALLOC_RX:
		case HWRM_RING_ALLOC_AGG:
			db->db_key64 = DBR_PATH_L2 | DBR_TYPE_SRQ;
			break;
		case HWRM_RING_ALLOC_CMPL:
			db->db_key64 = DBR_PATH_L2;
			break;
		case HWRM_RING_ALLOC_NQ:
			db->db_key64 = DBR_PATH_L2;
			break;
		}
		db->db_key64 |= (u64)xid << DBR_XID_SFT;
	} else {
		db->doorbell = bp->bar1 + map_idx * 0x80;
		switch (ring_type) {
		case HWRM_RING_ALLOC_TX:
			db->db_key32 = DB_KEY_TX;
			break;
		case HWRM_RING_ALLOC_RX:
		case HWRM_RING_ALLOC_AGG:
			db->db_key32 = DB_KEY_RX;
			break;
		case HWRM_RING_ALLOC_CMPL:
			db->db_key32 = DB_KEY_CP;
			break;
		}
	}
}

static int bnxt_hwrm_ring_alloc(struct bnxt *bp)
{
	int i, rc = 0;
	u32 type;

	if (bp->flags & BNXT_FLAG_CHIP_P5)
		type = HWRM_RING_ALLOC_NQ;
	else
		type = HWRM_RING_ALLOC_CMPL;
	for (i = 0; i < bp->cp_nr_rings; i++) {
		struct bnxt_napi *bnapi = bp->bnapi[i];
		struct bnxt_cp_ring_info *cpr = &bnapi->cp_ring;
		struct bnxt_ring_struct *ring = &cpr->cp_ring_struct;
		u32 map_idx = ring->map_idx;
		unsigned int vector;

		vector = bp->irq_tbl[map_idx].vector;
		disable_irq_nosync(vector);
		rc = hwrm_ring_alloc_send_msg(bp, ring, type, map_idx);
		if (rc) {
			enable_irq(vector);
			goto err_out;
		}
		bnxt_set_db(bp, &cpr->cp_db, type, map_idx, ring->fw_ring_id);
		bnxt_db_nq(bp, &cpr->cp_db, cpr->cp_raw_cons);
		enable_irq(vector);
		bp->grp_info[i].cp_fw_ring_id = ring->fw_ring_id;

		if (!i) {
			rc = bnxt_hwrm_set_async_event_cr(bp, ring->fw_ring_id);
			if (rc)
				netdev_warn(bp->dev, "Failed to set async event completion ring.\n");
		}
	}

	type = HWRM_RING_ALLOC_TX;
	for (i = 0; i < bp->tx_nr_rings; i++) {
		struct bnxt_tx_ring_info *txr = &bp->tx_ring[i];
		struct bnxt_ring_struct *ring;
		u32 map_idx;

		if (bp->flags & BNXT_FLAG_CHIP_P5) {
			struct bnxt_napi *bnapi = txr->bnapi;
			struct bnxt_cp_ring_info *cpr, *cpr2;
			u32 type2 = HWRM_RING_ALLOC_CMPL;

			cpr = &bnapi->cp_ring;
			cpr2 = cpr->cp_ring_arr[BNXT_TX_HDL];
			ring = &cpr2->cp_ring_struct;
			ring->handle = BNXT_TX_HDL;
			map_idx = bnapi->index;
			rc = hwrm_ring_alloc_send_msg(bp, ring, type2, map_idx);
			if (rc)
				goto err_out;
			bnxt_set_db(bp, &cpr2->cp_db, type2, map_idx,
				    ring->fw_ring_id);
			bnxt_db_cq(bp, &cpr2->cp_db, cpr2->cp_raw_cons);
		}
		ring = &txr->tx_ring_struct;
		map_idx = i;
		rc = hwrm_ring_alloc_send_msg(bp, ring, type, map_idx);
		if (rc)
			goto err_out;
		bnxt_set_db(bp, &txr->tx_db, type, map_idx, ring->fw_ring_id);
	}

	type = HWRM_RING_ALLOC_RX;
	for (i = 0; i < bp->rx_nr_rings; i++) {
		struct bnxt_rx_ring_info *rxr = &bp->rx_ring[i];
		struct bnxt_ring_struct *ring = &rxr->rx_ring_struct;
		struct bnxt_napi *bnapi = rxr->bnapi;
		u32 map_idx = bnapi->index;

		rc = hwrm_ring_alloc_send_msg(bp, ring, type, map_idx);
		if (rc)
			goto err_out;
		bnxt_set_db(bp, &rxr->rx_db, type, map_idx, ring->fw_ring_id);
		bnxt_db_write(bp, &rxr->rx_db, rxr->rx_prod);
		bp->grp_info[map_idx].rx_fw_ring_id = ring->fw_ring_id;
		if (bp->flags & BNXT_FLAG_CHIP_P5) {
			struct bnxt_cp_ring_info *cpr = &bnapi->cp_ring;
			u32 type2 = HWRM_RING_ALLOC_CMPL;
			struct bnxt_cp_ring_info *cpr2;

			cpr2 = cpr->cp_ring_arr[BNXT_RX_HDL];
			ring = &cpr2->cp_ring_struct;
			ring->handle = BNXT_RX_HDL;
			rc = hwrm_ring_alloc_send_msg(bp, ring, type2, map_idx);
			if (rc)
				goto err_out;
			bnxt_set_db(bp, &cpr2->cp_db, type2, map_idx,
				    ring->fw_ring_id);
			bnxt_db_cq(bp, &cpr2->cp_db, cpr2->cp_raw_cons);
		}
	}

	if (bp->flags & BNXT_FLAG_AGG_RINGS) {
		type = HWRM_RING_ALLOC_AGG;
		for (i = 0; i < bp->rx_nr_rings; i++) {
			struct bnxt_rx_ring_info *rxr = &bp->rx_ring[i];
			struct bnxt_ring_struct *ring =
						&rxr->rx_agg_ring_struct;
			u32 grp_idx = ring->grp_idx;
			u32 map_idx = grp_idx + bp->rx_nr_rings;

			rc = hwrm_ring_alloc_send_msg(bp, ring, type, map_idx);
			if (rc)
				goto err_out;

			bnxt_set_db(bp, &rxr->rx_agg_db, type, map_idx,
				    ring->fw_ring_id);
			bnxt_db_write(bp, &rxr->rx_agg_db, rxr->rx_agg_prod);
			bp->grp_info[grp_idx].agg_fw_ring_id = ring->fw_ring_id;
		}
	}
err_out:
	return rc;
}

static int hwrm_ring_free_send_msg(struct bnxt *bp,
				   struct bnxt_ring_struct *ring,
				   u32 ring_type, int cmpl_ring_id)
{
	int rc;
	struct hwrm_ring_free_input req = {0};
	struct hwrm_ring_free_output *resp = bp->hwrm_cmd_resp_addr;
	u16 error_code;

	bnxt_hwrm_cmd_hdr_init(bp, &req, HWRM_RING_FREE, cmpl_ring_id, -1);
	req.ring_type = ring_type;
	req.ring_id = cpu_to_le16(ring->fw_ring_id);

	mutex_lock(&bp->hwrm_cmd_lock);
	rc = _hwrm_send_message(bp, &req, sizeof(req), HWRM_CMD_TIMEOUT);
	error_code = le16_to_cpu(resp->error_code);
	mutex_unlock(&bp->hwrm_cmd_lock);

	if (rc || error_code) {
		netdev_err(bp->dev, "hwrm_ring_free type %d failed. rc:%x err:%x\n",
			   ring_type, rc, error_code);
		return -EIO;
	}
	return 0;
}

static void bnxt_hwrm_ring_free(struct bnxt *bp, bool close_path)
{
	u32 type;
	int i;

	if (!bp->bnapi)
		return;

	for (i = 0; i < bp->tx_nr_rings; i++) {
		struct bnxt_tx_ring_info *txr = &bp->tx_ring[i];
		struct bnxt_ring_struct *ring = &txr->tx_ring_struct;

		if (ring->fw_ring_id != INVALID_HW_RING_ID) {
			u32 cmpl_ring_id = bnxt_cp_ring_for_tx(bp, txr);

			hwrm_ring_free_send_msg(bp, ring,
						RING_FREE_REQ_RING_TYPE_TX,
						close_path ? cmpl_ring_id :
						INVALID_HW_RING_ID);
			ring->fw_ring_id = INVALID_HW_RING_ID;
		}
	}

	for (i = 0; i < bp->rx_nr_rings; i++) {
		struct bnxt_rx_ring_info *rxr = &bp->rx_ring[i];
		struct bnxt_ring_struct *ring = &rxr->rx_ring_struct;
		u32 grp_idx = rxr->bnapi->index;

		if (ring->fw_ring_id != INVALID_HW_RING_ID) {
			u32 cmpl_ring_id = bnxt_cp_ring_for_rx(bp, rxr);

			hwrm_ring_free_send_msg(bp, ring,
						RING_FREE_REQ_RING_TYPE_RX,
						close_path ? cmpl_ring_id :
						INVALID_HW_RING_ID);
			ring->fw_ring_id = INVALID_HW_RING_ID;
			bp->grp_info[grp_idx].rx_fw_ring_id =
				INVALID_HW_RING_ID;
		}
	}

	if (bp->flags & BNXT_FLAG_CHIP_P5)
		type = RING_FREE_REQ_RING_TYPE_RX_AGG;
	else
		type = RING_FREE_REQ_RING_TYPE_RX;
	for (i = 0; i < bp->rx_nr_rings; i++) {
		struct bnxt_rx_ring_info *rxr = &bp->rx_ring[i];
		struct bnxt_ring_struct *ring = &rxr->rx_agg_ring_struct;
		u32 grp_idx = rxr->bnapi->index;

		if (ring->fw_ring_id != INVALID_HW_RING_ID) {
			u32 cmpl_ring_id = bnxt_cp_ring_for_rx(bp, rxr);

			hwrm_ring_free_send_msg(bp, ring, type,
						close_path ? cmpl_ring_id :
						INVALID_HW_RING_ID);
			ring->fw_ring_id = INVALID_HW_RING_ID;
			bp->grp_info[grp_idx].agg_fw_ring_id =
				INVALID_HW_RING_ID;
		}
	}

	/* The completion rings are about to be freed.  After that the
	 * IRQ doorbell will not work anymore.  So we need to disable
	 * IRQ here.
	 */
	bnxt_disable_int_sync(bp);

	if (bp->flags & BNXT_FLAG_CHIP_P5)
		type = RING_FREE_REQ_RING_TYPE_NQ;
	else
		type = RING_FREE_REQ_RING_TYPE_L2_CMPL;
	for (i = 0; i < bp->cp_nr_rings; i++) {
		struct bnxt_napi *bnapi = bp->bnapi[i];
		struct bnxt_cp_ring_info *cpr = &bnapi->cp_ring;
		struct bnxt_ring_struct *ring;
		int j;

		for (j = 0; j < 2; j++) {
			struct bnxt_cp_ring_info *cpr2 = cpr->cp_ring_arr[j];

			if (cpr2) {
				ring = &cpr2->cp_ring_struct;
				if (ring->fw_ring_id == INVALID_HW_RING_ID)
					continue;
				hwrm_ring_free_send_msg(bp, ring,
					RING_FREE_REQ_RING_TYPE_L2_CMPL,
					INVALID_HW_RING_ID);
				ring->fw_ring_id = INVALID_HW_RING_ID;
			}
		}
		ring = &cpr->cp_ring_struct;
		if (ring->fw_ring_id != INVALID_HW_RING_ID) {
			hwrm_ring_free_send_msg(bp, ring, type,
						INVALID_HW_RING_ID);
			ring->fw_ring_id = INVALID_HW_RING_ID;
			bp->grp_info[i].cp_fw_ring_id = INVALID_HW_RING_ID;
		}
	}
}

static int bnxt_trim_rings(struct bnxt *bp, int *rx, int *tx, int max,
			   bool shared);

static int bnxt_hwrm_get_rings(struct bnxt *bp)
{
	struct hwrm_func_qcfg_output *resp = bp->hwrm_cmd_resp_addr;
	struct bnxt_hw_resc *hw_resc = &bp->hw_resc;
	struct hwrm_func_qcfg_input req = {0};
	int rc;

	if (bp->hwrm_spec_code < 0x10601)
		return 0;

	bnxt_hwrm_cmd_hdr_init(bp, &req, HWRM_FUNC_QCFG, -1, -1);
	req.fid = cpu_to_le16(0xffff);
	mutex_lock(&bp->hwrm_cmd_lock);
	rc = _hwrm_send_message(bp, &req, sizeof(req), HWRM_CMD_TIMEOUT);
	if (rc) {
		mutex_unlock(&bp->hwrm_cmd_lock);
		return -EIO;
	}

	hw_resc->resv_tx_rings = le16_to_cpu(resp->alloc_tx_rings);
	if (BNXT_NEW_RM(bp)) {
		u16 cp, stats;

		hw_resc->resv_rx_rings = le16_to_cpu(resp->alloc_rx_rings);
		hw_resc->resv_hw_ring_grps =
			le32_to_cpu(resp->alloc_hw_ring_grps);
		hw_resc->resv_vnics = le16_to_cpu(resp->alloc_vnics);
		cp = le16_to_cpu(resp->alloc_cmpl_rings);
		stats = le16_to_cpu(resp->alloc_stat_ctx);
		hw_resc->resv_irqs = cp;
		if (bp->flags & BNXT_FLAG_CHIP_P5) {
			int rx = hw_resc->resv_rx_rings;
			int tx = hw_resc->resv_tx_rings;

			if (bp->flags & BNXT_FLAG_AGG_RINGS)
				rx >>= 1;
			if (cp < (rx + tx)) {
				bnxt_trim_rings(bp, &rx, &tx, cp, false);
				if (bp->flags & BNXT_FLAG_AGG_RINGS)
					rx <<= 1;
				hw_resc->resv_rx_rings = rx;
				hw_resc->resv_tx_rings = tx;
			}
			hw_resc->resv_irqs = le16_to_cpu(resp->alloc_msix);
			hw_resc->resv_hw_ring_grps = rx;
		}
		hw_resc->resv_cp_rings = cp;
		hw_resc->resv_stat_ctxs = stats;
	}
	mutex_unlock(&bp->hwrm_cmd_lock);
	return 0;
}

/* Caller must hold bp->hwrm_cmd_lock */
int __bnxt_hwrm_get_tx_rings(struct bnxt *bp, u16 fid, int *tx_rings)
{
	struct hwrm_func_qcfg_output *resp = bp->hwrm_cmd_resp_addr;
	struct hwrm_func_qcfg_input req = {0};
	int rc;

	if (bp->hwrm_spec_code < 0x10601)
		return 0;

	bnxt_hwrm_cmd_hdr_init(bp, &req, HWRM_FUNC_QCFG, -1, -1);
	req.fid = cpu_to_le16(fid);
	rc = _hwrm_send_message(bp, &req, sizeof(req), HWRM_CMD_TIMEOUT);
	if (!rc)
		*tx_rings = le16_to_cpu(resp->alloc_tx_rings);

	return rc;
}

static bool bnxt_rfs_supported(struct bnxt *bp);

static void
__bnxt_hwrm_reserve_pf_rings(struct bnxt *bp, struct hwrm_func_cfg_input *req,
			     int tx_rings, int rx_rings, int ring_grps,
			     int cp_rings, int stats, int vnics)
{
	u32 enables = 0;

	bnxt_hwrm_cmd_hdr_init(bp, req, HWRM_FUNC_CFG, -1, -1);
	req->fid = cpu_to_le16(0xffff);
	enables |= tx_rings ? FUNC_CFG_REQ_ENABLES_NUM_TX_RINGS : 0;
	req->num_tx_rings = cpu_to_le16(tx_rings);
	if (BNXT_NEW_RM(bp)) {
		enables |= rx_rings ? FUNC_CFG_REQ_ENABLES_NUM_RX_RINGS : 0;
		enables |= stats ? FUNC_CFG_REQ_ENABLES_NUM_STAT_CTXS : 0;
		if (bp->flags & BNXT_FLAG_CHIP_P5) {
			enables |= cp_rings ? FUNC_CFG_REQ_ENABLES_NUM_MSIX : 0;
			enables |= tx_rings + ring_grps ?
				   FUNC_CFG_REQ_ENABLES_NUM_CMPL_RINGS : 0;
			enables |= rx_rings ?
				FUNC_CFG_REQ_ENABLES_NUM_RSSCOS_CTXS : 0;
		} else {
			enables |= cp_rings ?
				   FUNC_CFG_REQ_ENABLES_NUM_CMPL_RINGS : 0;
			enables |= ring_grps ?
				   FUNC_CFG_REQ_ENABLES_NUM_HW_RING_GRPS |
				   FUNC_CFG_REQ_ENABLES_NUM_RSSCOS_CTXS : 0;
		}
		enables |= vnics ? FUNC_CFG_REQ_ENABLES_NUM_VNICS : 0;

		req->num_rx_rings = cpu_to_le16(rx_rings);
		if (bp->flags & BNXT_FLAG_CHIP_P5) {
			req->num_cmpl_rings = cpu_to_le16(tx_rings + ring_grps);
			req->num_msix = cpu_to_le16(cp_rings);
			req->num_rsscos_ctxs =
				cpu_to_le16(DIV_ROUND_UP(ring_grps, 64));
		} else {
			req->num_cmpl_rings = cpu_to_le16(cp_rings);
			req->num_hw_ring_grps = cpu_to_le16(ring_grps);
			req->num_rsscos_ctxs = cpu_to_le16(1);
			if (!(bp->flags & BNXT_FLAG_NEW_RSS_CAP) &&
			    bnxt_rfs_supported(bp))
				req->num_rsscos_ctxs =
					cpu_to_le16(ring_grps + 1);
		}
		req->num_stat_ctxs = cpu_to_le16(stats);
		req->num_vnics = cpu_to_le16(vnics);
	}
	req->enables = cpu_to_le32(enables);
}

static void
__bnxt_hwrm_reserve_vf_rings(struct bnxt *bp,
			     struct hwrm_func_vf_cfg_input *req, int tx_rings,
			     int rx_rings, int ring_grps, int cp_rings,
			     int stats, int vnics)
{
	u32 enables = 0;

	bnxt_hwrm_cmd_hdr_init(bp, req, HWRM_FUNC_VF_CFG, -1, -1);
	enables |= tx_rings ? FUNC_VF_CFG_REQ_ENABLES_NUM_TX_RINGS : 0;
	enables |= rx_rings ? FUNC_VF_CFG_REQ_ENABLES_NUM_RX_RINGS |
			      FUNC_VF_CFG_REQ_ENABLES_NUM_RSSCOS_CTXS : 0;
	enables |= stats ? FUNC_VF_CFG_REQ_ENABLES_NUM_STAT_CTXS : 0;
	if (bp->flags & BNXT_FLAG_CHIP_P5) {
		enables |= tx_rings + ring_grps ?
			   FUNC_VF_CFG_REQ_ENABLES_NUM_CMPL_RINGS : 0;
	} else {
		enables |= cp_rings ?
			   FUNC_VF_CFG_REQ_ENABLES_NUM_CMPL_RINGS : 0;
		enables |= ring_grps ?
			   FUNC_VF_CFG_REQ_ENABLES_NUM_HW_RING_GRPS : 0;
	}
	enables |= vnics ? FUNC_VF_CFG_REQ_ENABLES_NUM_VNICS : 0;
	enables |= FUNC_VF_CFG_REQ_ENABLES_NUM_L2_CTXS;

	req->num_l2_ctxs = cpu_to_le16(BNXT_VF_MAX_L2_CTX);
	req->num_tx_rings = cpu_to_le16(tx_rings);
	req->num_rx_rings = cpu_to_le16(rx_rings);
	if (bp->flags & BNXT_FLAG_CHIP_P5) {
		req->num_cmpl_rings = cpu_to_le16(tx_rings + ring_grps);
		req->num_rsscos_ctxs = cpu_to_le16(DIV_ROUND_UP(ring_grps, 64));
	} else {
		req->num_cmpl_rings = cpu_to_le16(cp_rings);
		req->num_hw_ring_grps = cpu_to_le16(ring_grps);
		req->num_rsscos_ctxs = cpu_to_le16(BNXT_VF_MAX_RSS_CTX);
	}
	req->num_stat_ctxs = cpu_to_le16(stats);
	req->num_vnics = cpu_to_le16(vnics);

	req->enables = cpu_to_le32(enables);
}

static int
bnxt_hwrm_reserve_pf_rings(struct bnxt *bp, int tx_rings, int rx_rings,
			   int ring_grps, int cp_rings, int stats, int vnics)
{
	struct hwrm_func_cfg_input req = {0};
	int rc;

	__bnxt_hwrm_reserve_pf_rings(bp, &req, tx_rings, rx_rings, ring_grps,
				     cp_rings, stats, vnics);
	if (!req.enables)
		return 0;

	rc = hwrm_send_message(bp, &req, sizeof(req), HWRM_CMD_TIMEOUT);
	if (rc)
		return -ENOMEM;

	if (bp->hwrm_spec_code < 0x10601)
		bp->hw_resc.resv_tx_rings = tx_rings;

	rc = bnxt_hwrm_get_rings(bp);
	return rc;
}

static int
bnxt_hwrm_reserve_vf_rings(struct bnxt *bp, int tx_rings, int rx_rings,
			   int ring_grps, int cp_rings, int stats, int vnics)
{
	struct hwrm_func_vf_cfg_input req = {0};
	int rc;

	if (!BNXT_NEW_RM(bp)) {
		bp->hw_resc.resv_tx_rings = tx_rings;
		return 0;
	}

	__bnxt_hwrm_reserve_vf_rings(bp, &req, tx_rings, rx_rings, ring_grps,
				     cp_rings, stats, vnics);
	rc = hwrm_send_message(bp, &req, sizeof(req), HWRM_CMD_TIMEOUT);
	if (rc)
		return -ENOMEM;

	rc = bnxt_hwrm_get_rings(bp);
	return rc;
}

static int bnxt_hwrm_reserve_rings(struct bnxt *bp, int tx, int rx, int grp,
				   int cp, int stat, int vnic)
{
	if (BNXT_PF(bp))
		return bnxt_hwrm_reserve_pf_rings(bp, tx, rx, grp, cp, stat,
						  vnic);
	else
		return bnxt_hwrm_reserve_vf_rings(bp, tx, rx, grp, cp, stat,
						  vnic);
}

int bnxt_nq_rings_in_use(struct bnxt *bp)
{
	int cp = bp->cp_nr_rings;
	int ulp_msix, ulp_base;

	ulp_msix = bnxt_get_ulp_msix_num(bp);
	if (ulp_msix) {
		ulp_base = bnxt_get_ulp_msix_base(bp);
		cp += ulp_msix;
		if ((ulp_base + ulp_msix) > cp)
			cp = ulp_base + ulp_msix;
	}
	return cp;
}

static int bnxt_cp_rings_in_use(struct bnxt *bp)
{
	int cp;

	if (!(bp->flags & BNXT_FLAG_CHIP_P5))
		return bnxt_nq_rings_in_use(bp);

	cp = bp->tx_nr_rings + bp->rx_nr_rings;
	return cp;
}

static int bnxt_get_func_stat_ctxs(struct bnxt *bp)
{
	return bp->cp_nr_rings + bnxt_get_ulp_stat_ctxs(bp);
}

static bool bnxt_need_reserve_rings(struct bnxt *bp)
{
	struct bnxt_hw_resc *hw_resc = &bp->hw_resc;
	int cp = bnxt_cp_rings_in_use(bp);
	int nq = bnxt_nq_rings_in_use(bp);
	int rx = bp->rx_nr_rings, stat;
	int vnic = 1, grp = rx;

	if (bp->hwrm_spec_code < 0x10601)
		return false;

	if (hw_resc->resv_tx_rings != bp->tx_nr_rings)
		return true;

	if ((bp->flags & BNXT_FLAG_RFS) && !(bp->flags & BNXT_FLAG_CHIP_P5))
		vnic = rx + 1;
	if (bp->flags & BNXT_FLAG_AGG_RINGS)
		rx <<= 1;
	stat = bnxt_get_func_stat_ctxs(bp);
	if (BNXT_NEW_RM(bp) &&
	    (hw_resc->resv_rx_rings != rx || hw_resc->resv_cp_rings != cp ||
	     hw_resc->resv_vnics != vnic || hw_resc->resv_stat_ctxs != stat ||
	     (hw_resc->resv_hw_ring_grps != grp &&
	      !(bp->flags & BNXT_FLAG_CHIP_P5))))
		return true;
	if ((bp->flags & BNXT_FLAG_CHIP_P5) && BNXT_PF(bp) &&
	    hw_resc->resv_irqs != nq)
		return true;
	return false;
}

static int __bnxt_reserve_rings(struct bnxt *bp)
{
	struct bnxt_hw_resc *hw_resc = &bp->hw_resc;
	int cp = bnxt_nq_rings_in_use(bp);
	int tx = bp->tx_nr_rings;
	int rx = bp->rx_nr_rings;
	int grp, rx_rings, rc;
	int vnic = 1, stat;
	bool sh = false;

	if (!bnxt_need_reserve_rings(bp))
		return 0;

	if (bp->flags & BNXT_FLAG_SHARED_RINGS)
		sh = true;
	if ((bp->flags & BNXT_FLAG_RFS) && !(bp->flags & BNXT_FLAG_CHIP_P5))
		vnic = rx + 1;
	if (bp->flags & BNXT_FLAG_AGG_RINGS)
		rx <<= 1;
	grp = bp->rx_nr_rings;
	stat = bnxt_get_func_stat_ctxs(bp);

	rc = bnxt_hwrm_reserve_rings(bp, tx, rx, grp, cp, stat, vnic);
	if (rc)
		return rc;

	tx = hw_resc->resv_tx_rings;
	if (BNXT_NEW_RM(bp)) {
		rx = hw_resc->resv_rx_rings;
		cp = hw_resc->resv_irqs;
		grp = hw_resc->resv_hw_ring_grps;
		vnic = hw_resc->resv_vnics;
		stat = hw_resc->resv_stat_ctxs;
	}

	rx_rings = rx;
	if (bp->flags & BNXT_FLAG_AGG_RINGS) {
		if (rx >= 2) {
			rx_rings = rx >> 1;
		} else {
			if (netif_running(bp->dev))
				return -ENOMEM;

			bp->flags &= ~BNXT_FLAG_AGG_RINGS;
			bp->flags |= BNXT_FLAG_NO_AGG_RINGS;
			bp->dev->hw_features &= ~NETIF_F_LRO;
			bp->dev->features &= ~NETIF_F_LRO;
			bnxt_set_ring_params(bp);
		}
	}
	rx_rings = min_t(int, rx_rings, grp);
	cp = min_t(int, cp, bp->cp_nr_rings);
	if (stat > bnxt_get_ulp_stat_ctxs(bp))
		stat -= bnxt_get_ulp_stat_ctxs(bp);
	cp = min_t(int, cp, stat);
	rc = bnxt_trim_rings(bp, &rx_rings, &tx, cp, sh);
	if (bp->flags & BNXT_FLAG_AGG_RINGS)
		rx = rx_rings << 1;
	cp = sh ? max_t(int, tx, rx_rings) : tx + rx_rings;
	bp->tx_nr_rings = tx;
	bp->rx_nr_rings = rx_rings;
	bp->cp_nr_rings = cp;

	if (!tx || !rx || !cp || !grp || !vnic || !stat)
		return -ENOMEM;

	return rc;
}

static int bnxt_hwrm_check_vf_rings(struct bnxt *bp, int tx_rings, int rx_rings,
				    int ring_grps, int cp_rings, int stats,
				    int vnics)
{
	struct hwrm_func_vf_cfg_input req = {0};
	u32 flags;
	int rc;

	if (!BNXT_NEW_RM(bp))
		return 0;

	__bnxt_hwrm_reserve_vf_rings(bp, &req, tx_rings, rx_rings, ring_grps,
				     cp_rings, stats, vnics);
	flags = FUNC_VF_CFG_REQ_FLAGS_TX_ASSETS_TEST |
		FUNC_VF_CFG_REQ_FLAGS_RX_ASSETS_TEST |
		FUNC_VF_CFG_REQ_FLAGS_CMPL_ASSETS_TEST |
		FUNC_VF_CFG_REQ_FLAGS_STAT_CTX_ASSETS_TEST |
		FUNC_VF_CFG_REQ_FLAGS_VNIC_ASSETS_TEST |
		FUNC_VF_CFG_REQ_FLAGS_RSSCOS_CTX_ASSETS_TEST;
	if (!(bp->flags & BNXT_FLAG_CHIP_P5))
		flags |= FUNC_VF_CFG_REQ_FLAGS_RING_GRP_ASSETS_TEST;

	req.flags = cpu_to_le32(flags);
	rc = hwrm_send_message_silent(bp, &req, sizeof(req), HWRM_CMD_TIMEOUT);
	if (rc)
		return -ENOMEM;
	return 0;
}

static int bnxt_hwrm_check_pf_rings(struct bnxt *bp, int tx_rings, int rx_rings,
				    int ring_grps, int cp_rings, int stats,
				    int vnics)
{
	struct hwrm_func_cfg_input req = {0};
	u32 flags;
	int rc;

	__bnxt_hwrm_reserve_pf_rings(bp, &req, tx_rings, rx_rings, ring_grps,
				     cp_rings, stats, vnics);
	flags = FUNC_CFG_REQ_FLAGS_TX_ASSETS_TEST;
	if (BNXT_NEW_RM(bp)) {
		flags |= FUNC_CFG_REQ_FLAGS_RX_ASSETS_TEST |
			 FUNC_CFG_REQ_FLAGS_CMPL_ASSETS_TEST |
			 FUNC_CFG_REQ_FLAGS_STAT_CTX_ASSETS_TEST |
			 FUNC_CFG_REQ_FLAGS_VNIC_ASSETS_TEST;
		if (bp->flags & BNXT_FLAG_CHIP_P5)
			flags |= FUNC_CFG_REQ_FLAGS_RSSCOS_CTX_ASSETS_TEST |
				 FUNC_CFG_REQ_FLAGS_NQ_ASSETS_TEST;
		else
			flags |= FUNC_CFG_REQ_FLAGS_RING_GRP_ASSETS_TEST;
	}

	req.flags = cpu_to_le32(flags);
	rc = hwrm_send_message_silent(bp, &req, sizeof(req), HWRM_CMD_TIMEOUT);
	if (rc)
		return -ENOMEM;
	return 0;
}

static int bnxt_hwrm_check_rings(struct bnxt *bp, int tx_rings, int rx_rings,
				 int ring_grps, int cp_rings, int stats,
				 int vnics)
{
	if (bp->hwrm_spec_code < 0x10801)
		return 0;

	if (BNXT_PF(bp))
		return bnxt_hwrm_check_pf_rings(bp, tx_rings, rx_rings,
						ring_grps, cp_rings, stats,
						vnics);

	return bnxt_hwrm_check_vf_rings(bp, tx_rings, rx_rings, ring_grps,
					cp_rings, stats, vnics);
}

static void bnxt_hwrm_coal_params_qcaps(struct bnxt *bp)
{
	struct hwrm_ring_aggint_qcaps_output *resp = bp->hwrm_cmd_resp_addr;
	struct bnxt_coal_cap *coal_cap = &bp->coal_cap;
	struct hwrm_ring_aggint_qcaps_input req = {0};
	int rc;

	coal_cap->cmpl_params = BNXT_LEGACY_COAL_CMPL_PARAMS;
	coal_cap->num_cmpl_dma_aggr_max = 63;
	coal_cap->num_cmpl_dma_aggr_during_int_max = 63;
	coal_cap->cmpl_aggr_dma_tmr_max = 65535;
	coal_cap->cmpl_aggr_dma_tmr_during_int_max = 65535;
	coal_cap->int_lat_tmr_min_max = 65535;
	coal_cap->int_lat_tmr_max_max = 65535;
	coal_cap->num_cmpl_aggr_int_max = 65535;
	coal_cap->timer_units = 80;

	if (bp->hwrm_spec_code < 0x10902)
		return;

	bnxt_hwrm_cmd_hdr_init(bp, &req, HWRM_RING_AGGINT_QCAPS, -1, -1);
	mutex_lock(&bp->hwrm_cmd_lock);
	rc = _hwrm_send_message_silent(bp, &req, sizeof(req), HWRM_CMD_TIMEOUT);
	if (!rc) {
		coal_cap->cmpl_params = le32_to_cpu(resp->cmpl_params);
		coal_cap->nq_params = le32_to_cpu(resp->nq_params);
		coal_cap->num_cmpl_dma_aggr_max =
			le16_to_cpu(resp->num_cmpl_dma_aggr_max);
		coal_cap->num_cmpl_dma_aggr_during_int_max =
			le16_to_cpu(resp->num_cmpl_dma_aggr_during_int_max);
		coal_cap->cmpl_aggr_dma_tmr_max =
			le16_to_cpu(resp->cmpl_aggr_dma_tmr_max);
		coal_cap->cmpl_aggr_dma_tmr_during_int_max =
			le16_to_cpu(resp->cmpl_aggr_dma_tmr_during_int_max);
		coal_cap->int_lat_tmr_min_max =
			le16_to_cpu(resp->int_lat_tmr_min_max);
		coal_cap->int_lat_tmr_max_max =
			le16_to_cpu(resp->int_lat_tmr_max_max);
		coal_cap->num_cmpl_aggr_int_max =
			le16_to_cpu(resp->num_cmpl_aggr_int_max);
		coal_cap->timer_units = le16_to_cpu(resp->timer_units);
	}
	mutex_unlock(&bp->hwrm_cmd_lock);
}

static u16 bnxt_usec_to_coal_tmr(struct bnxt *bp, u16 usec)
{
	struct bnxt_coal_cap *coal_cap = &bp->coal_cap;

	return usec * 1000 / coal_cap->timer_units;
}

static void bnxt_hwrm_set_coal_params(struct bnxt *bp,
	struct bnxt_coal *hw_coal,
	struct hwrm_ring_cmpl_ring_cfg_aggint_params_input *req)
{
	struct bnxt_coal_cap *coal_cap = &bp->coal_cap;
	u32 cmpl_params = coal_cap->cmpl_params;
	u16 val, tmr, max, flags = 0;

	max = hw_coal->bufs_per_record * 128;
	if (hw_coal->budget)
		max = hw_coal->bufs_per_record * hw_coal->budget;
	max = min_t(u16, max, coal_cap->num_cmpl_aggr_int_max);

	val = clamp_t(u16, hw_coal->coal_bufs, 1, max);
	req->num_cmpl_aggr_int = cpu_to_le16(val);

	val = min_t(u16, val, coal_cap->num_cmpl_dma_aggr_max);
	req->num_cmpl_dma_aggr = cpu_to_le16(val);

	val = clamp_t(u16, hw_coal->coal_bufs_irq, 1,
		      coal_cap->num_cmpl_dma_aggr_during_int_max);
	req->num_cmpl_dma_aggr_during_int = cpu_to_le16(val);

	tmr = bnxt_usec_to_coal_tmr(bp, hw_coal->coal_ticks);
	tmr = clamp_t(u16, tmr, 1, coal_cap->int_lat_tmr_max_max);
	req->int_lat_tmr_max = cpu_to_le16(tmr);

	/* min timer set to 1/2 of interrupt timer */
	if (cmpl_params & RING_AGGINT_QCAPS_RESP_CMPL_PARAMS_INT_LAT_TMR_MIN) {
		val = tmr / 2;
		val = clamp_t(u16, val, 1, coal_cap->int_lat_tmr_min_max);
		req->int_lat_tmr_min = cpu_to_le16(val);
		req->enables |= cpu_to_le16(BNXT_COAL_CMPL_MIN_TMR_ENABLE);
	}

	/* buf timer set to 1/4 of interrupt timer */
	val = clamp_t(u16, tmr / 4, 1, coal_cap->cmpl_aggr_dma_tmr_max);
	req->cmpl_aggr_dma_tmr = cpu_to_le16(val);

	if (cmpl_params &
	    RING_AGGINT_QCAPS_RESP_CMPL_PARAMS_NUM_CMPL_DMA_AGGR_DURING_INT) {
		tmr = bnxt_usec_to_coal_tmr(bp, hw_coal->coal_ticks_irq);
		val = clamp_t(u16, tmr, 1,
			      coal_cap->cmpl_aggr_dma_tmr_during_int_max);
		req->cmpl_aggr_dma_tmr_during_int = cpu_to_le16(tmr);
		req->enables |=
			cpu_to_le16(BNXT_COAL_CMPL_AGGR_TMR_DURING_INT_ENABLE);
	}

	if (cmpl_params & RING_AGGINT_QCAPS_RESP_CMPL_PARAMS_TIMER_RESET)
		flags |= RING_CMPL_RING_CFG_AGGINT_PARAMS_REQ_FLAGS_TIMER_RESET;
	if ((cmpl_params & RING_AGGINT_QCAPS_RESP_CMPL_PARAMS_RING_IDLE) &&
	    hw_coal->idle_thresh && hw_coal->coal_ticks < hw_coal->idle_thresh)
		flags |= RING_CMPL_RING_CFG_AGGINT_PARAMS_REQ_FLAGS_RING_IDLE;
	req->flags = cpu_to_le16(flags);
	req->enables |= cpu_to_le16(BNXT_COAL_CMPL_ENABLES);
}

/* Caller holds bp->hwrm_cmd_lock */
static int __bnxt_hwrm_set_coal_nq(struct bnxt *bp, struct bnxt_napi *bnapi,
				   struct bnxt_coal *hw_coal)
{
	struct hwrm_ring_cmpl_ring_cfg_aggint_params_input req = {0};
	struct bnxt_cp_ring_info *cpr = &bnapi->cp_ring;
	struct bnxt_coal_cap *coal_cap = &bp->coal_cap;
	u32 nq_params = coal_cap->nq_params;
	u16 tmr;

	if (!(nq_params & RING_AGGINT_QCAPS_RESP_NQ_PARAMS_INT_LAT_TMR_MIN))
		return 0;

	bnxt_hwrm_cmd_hdr_init(bp, &req, HWRM_RING_CMPL_RING_CFG_AGGINT_PARAMS,
			       -1, -1);
	req.ring_id = cpu_to_le16(cpr->cp_ring_struct.fw_ring_id);
	req.flags =
		cpu_to_le16(RING_CMPL_RING_CFG_AGGINT_PARAMS_REQ_FLAGS_IS_NQ);

	tmr = bnxt_usec_to_coal_tmr(bp, hw_coal->coal_ticks) / 2;
	tmr = clamp_t(u16, tmr, 1, coal_cap->int_lat_tmr_min_max);
	req.int_lat_tmr_min = cpu_to_le16(tmr);
	req.enables |= cpu_to_le16(BNXT_COAL_CMPL_MIN_TMR_ENABLE);
	return _hwrm_send_message(bp, &req, sizeof(req), HWRM_CMD_TIMEOUT);
}

int bnxt_hwrm_set_ring_coal(struct bnxt *bp, struct bnxt_napi *bnapi)
{
	struct hwrm_ring_cmpl_ring_cfg_aggint_params_input req_rx = {0};
	struct bnxt_cp_ring_info *cpr = &bnapi->cp_ring;
	struct bnxt_coal coal;

	/* Tick values in micro seconds.
	 * 1 coal_buf x bufs_per_record = 1 completion record.
	 */
	memcpy(&coal, &bp->rx_coal, sizeof(struct bnxt_coal));

	coal.coal_ticks = cpr->rx_ring_coal.coal_ticks;
	coal.coal_bufs = cpr->rx_ring_coal.coal_bufs;

	if (!bnapi->rx_ring)
		return -ENODEV;

	bnxt_hwrm_cmd_hdr_init(bp, &req_rx,
			       HWRM_RING_CMPL_RING_CFG_AGGINT_PARAMS, -1, -1);

	bnxt_hwrm_set_coal_params(bp, &coal, &req_rx);

	req_rx.ring_id = cpu_to_le16(bnxt_cp_ring_for_rx(bp, bnapi->rx_ring));

	return hwrm_send_message(bp, &req_rx, sizeof(req_rx),
				 HWRM_CMD_TIMEOUT);
}

int bnxt_hwrm_set_coal(struct bnxt *bp)
{
	int i, rc = 0;
	struct hwrm_ring_cmpl_ring_cfg_aggint_params_input req_rx = {0},
							   req_tx = {0}, *req;

	bnxt_hwrm_cmd_hdr_init(bp, &req_rx,
			       HWRM_RING_CMPL_RING_CFG_AGGINT_PARAMS, -1, -1);
	bnxt_hwrm_cmd_hdr_init(bp, &req_tx,
			       HWRM_RING_CMPL_RING_CFG_AGGINT_PARAMS, -1, -1);

	bnxt_hwrm_set_coal_params(bp, &bp->rx_coal, &req_rx);
	bnxt_hwrm_set_coal_params(bp, &bp->tx_coal, &req_tx);

	mutex_lock(&bp->hwrm_cmd_lock);
	for (i = 0; i < bp->cp_nr_rings; i++) {
		struct bnxt_napi *bnapi = bp->bnapi[i];
		struct bnxt_coal *hw_coal;
		u16 ring_id;

		req = &req_rx;
		if (!bnapi->rx_ring) {
			ring_id = bnxt_cp_ring_for_tx(bp, bnapi->tx_ring);
			req = &req_tx;
		} else {
			ring_id = bnxt_cp_ring_for_rx(bp, bnapi->rx_ring);
		}
		req->ring_id = cpu_to_le16(ring_id);

		rc = _hwrm_send_message(bp, req, sizeof(*req),
					HWRM_CMD_TIMEOUT);
		if (rc)
			break;

		if (!(bp->flags & BNXT_FLAG_CHIP_P5))
			continue;

		if (bnapi->rx_ring && bnapi->tx_ring) {
			req = &req_tx;
			ring_id = bnxt_cp_ring_for_tx(bp, bnapi->tx_ring);
			req->ring_id = cpu_to_le16(ring_id);
			rc = _hwrm_send_message(bp, req, sizeof(*req),
						HWRM_CMD_TIMEOUT);
			if (rc)
				break;
		}
		if (bnapi->rx_ring)
			hw_coal = &bp->rx_coal;
		else
			hw_coal = &bp->tx_coal;
		__bnxt_hwrm_set_coal_nq(bp, bnapi, hw_coal);
	}
	mutex_unlock(&bp->hwrm_cmd_lock);
	return rc;
}

static int bnxt_hwrm_stat_ctx_free(struct bnxt *bp)
{
	int rc = 0, i;
	struct hwrm_stat_ctx_free_input req = {0};

	if (!bp->bnapi)
		return 0;

	if (BNXT_CHIP_TYPE_NITRO_A0(bp))
		return 0;

	bnxt_hwrm_cmd_hdr_init(bp, &req, HWRM_STAT_CTX_FREE, -1, -1);

	mutex_lock(&bp->hwrm_cmd_lock);
	for (i = 0; i < bp->cp_nr_rings; i++) {
		struct bnxt_napi *bnapi = bp->bnapi[i];
		struct bnxt_cp_ring_info *cpr = &bnapi->cp_ring;

		if (cpr->hw_stats_ctx_id != INVALID_STATS_CTX_ID) {
			req.stat_ctx_id = cpu_to_le32(cpr->hw_stats_ctx_id);

			rc = _hwrm_send_message(bp, &req, sizeof(req),
						HWRM_CMD_TIMEOUT);
			if (rc)
				break;

			cpr->hw_stats_ctx_id = INVALID_STATS_CTX_ID;
		}
	}
	mutex_unlock(&bp->hwrm_cmd_lock);
	return rc;
}

static int bnxt_hwrm_stat_ctx_alloc(struct bnxt *bp)
{
	int rc = 0, i;
	struct hwrm_stat_ctx_alloc_input req = {0};
	struct hwrm_stat_ctx_alloc_output *resp = bp->hwrm_cmd_resp_addr;

	if (BNXT_CHIP_TYPE_NITRO_A0(bp))
		return 0;

	bnxt_hwrm_cmd_hdr_init(bp, &req, HWRM_STAT_CTX_ALLOC, -1, -1);

	req.update_period_ms = cpu_to_le32(bp->stats_coal_ticks / 1000);

	mutex_lock(&bp->hwrm_cmd_lock);
	for (i = 0; i < bp->cp_nr_rings; i++) {
		struct bnxt_napi *bnapi = bp->bnapi[i];
		struct bnxt_cp_ring_info *cpr = &bnapi->cp_ring;

		req.stats_dma_addr = cpu_to_le64(cpr->hw_stats_map);

		rc = _hwrm_send_message(bp, &req, sizeof(req),
					HWRM_CMD_TIMEOUT);
		if (rc)
			break;

		cpr->hw_stats_ctx_id = le32_to_cpu(resp->stat_ctx_id);

		bp->grp_info[i].fw_stats_ctx = cpr->hw_stats_ctx_id;
	}
	mutex_unlock(&bp->hwrm_cmd_lock);
	return rc;
}

static int bnxt_hwrm_func_qcfg(struct bnxt *bp)
{
	struct hwrm_func_qcfg_input req = {0};
	struct hwrm_func_qcfg_output *resp = bp->hwrm_cmd_resp_addr;
	u16 flags;
	int rc;

	bnxt_hwrm_cmd_hdr_init(bp, &req, HWRM_FUNC_QCFG, -1, -1);
	req.fid = cpu_to_le16(0xffff);
	mutex_lock(&bp->hwrm_cmd_lock);
	rc = _hwrm_send_message(bp, &req, sizeof(req), HWRM_CMD_TIMEOUT);
	if (rc)
		goto func_qcfg_exit;

#ifdef CONFIG_BNXT_SRIOV
	if (BNXT_VF(bp)) {
		struct bnxt_vf_info *vf = &bp->vf;

		vf->vlan = le16_to_cpu(resp->vlan) & VLAN_VID_MASK;
	}
#endif
	flags = le16_to_cpu(resp->flags);
	if (flags & (FUNC_QCFG_RESP_FLAGS_FW_DCBX_AGENT_ENABLED |
		     FUNC_QCFG_RESP_FLAGS_FW_LLDP_AGENT_ENABLED)) {
		bp->fw_cap |= BNXT_FW_CAP_LLDP_AGENT;
		if (flags & FUNC_QCFG_RESP_FLAGS_FW_DCBX_AGENT_ENABLED)
			bp->fw_cap |= BNXT_FW_CAP_DCBX_AGENT;
	}
	if (BNXT_PF(bp) && (flags & FUNC_QCFG_RESP_FLAGS_MULTI_HOST))
		bp->flags |= BNXT_FLAG_MULTI_HOST;

	switch (resp->port_partition_type) {
	case FUNC_QCFG_RESP_PORT_PARTITION_TYPE_NPAR1_0:
	case FUNC_QCFG_RESP_PORT_PARTITION_TYPE_NPAR1_5:
	case FUNC_QCFG_RESP_PORT_PARTITION_TYPE_NPAR2_0:
		bp->port_partition_type = resp->port_partition_type;
		break;
	}
	if (bp->hwrm_spec_code < 0x10707 ||
	    resp->evb_mode == FUNC_QCFG_RESP_EVB_MODE_VEB)
		bp->br_mode = BRIDGE_MODE_VEB;
	else if (resp->evb_mode == FUNC_QCFG_RESP_EVB_MODE_VEPA)
		bp->br_mode = BRIDGE_MODE_VEPA;
	else
		bp->br_mode = BRIDGE_MODE_UNDEF;

	bp->max_mtu = le16_to_cpu(resp->max_mtu_configured);
	if (!bp->max_mtu)
		bp->max_mtu = BNXT_MAX_MTU;

func_qcfg_exit:
	mutex_unlock(&bp->hwrm_cmd_lock);
	return rc;
}

static int bnxt_hwrm_func_backing_store_qcaps(struct bnxt *bp)
{
	struct hwrm_func_backing_store_qcaps_input req = {0};
	struct hwrm_func_backing_store_qcaps_output *resp =
		bp->hwrm_cmd_resp_addr;
	int rc;

	if (bp->hwrm_spec_code < 0x10902 || BNXT_VF(bp) || bp->ctx)
		return 0;

	bnxt_hwrm_cmd_hdr_init(bp, &req, HWRM_FUNC_BACKING_STORE_QCAPS, -1, -1);
	mutex_lock(&bp->hwrm_cmd_lock);
	rc = _hwrm_send_message_silent(bp, &req, sizeof(req), HWRM_CMD_TIMEOUT);
	if (!rc) {
		struct bnxt_ctx_pg_info *ctx_pg;
		struct bnxt_ctx_mem_info *ctx;
		int i;

		ctx = kzalloc(sizeof(*ctx), GFP_KERNEL);
		if (!ctx) {
			rc = -ENOMEM;
			goto ctx_err;
		}
		ctx_pg = kzalloc(sizeof(*ctx_pg) * (bp->max_q + 1), GFP_KERNEL);
		if (!ctx_pg) {
			kfree(ctx);
			rc = -ENOMEM;
			goto ctx_err;
		}
		for (i = 0; i < bp->max_q + 1; i++, ctx_pg++)
			ctx->tqm_mem[i] = ctx_pg;

		bp->ctx = ctx;
		ctx->qp_max_entries = le32_to_cpu(resp->qp_max_entries);
		ctx->qp_min_qp1_entries = le16_to_cpu(resp->qp_min_qp1_entries);
		ctx->qp_max_l2_entries = le16_to_cpu(resp->qp_max_l2_entries);
		ctx->qp_entry_size = le16_to_cpu(resp->qp_entry_size);
		ctx->srq_max_l2_entries = le16_to_cpu(resp->srq_max_l2_entries);
		ctx->srq_max_entries = le32_to_cpu(resp->srq_max_entries);
		ctx->srq_entry_size = le16_to_cpu(resp->srq_entry_size);
		ctx->cq_max_l2_entries = le16_to_cpu(resp->cq_max_l2_entries);
		ctx->cq_max_entries = le32_to_cpu(resp->cq_max_entries);
		ctx->cq_entry_size = le16_to_cpu(resp->cq_entry_size);
		ctx->vnic_max_vnic_entries =
			le16_to_cpu(resp->vnic_max_vnic_entries);
		ctx->vnic_max_ring_table_entries =
			le16_to_cpu(resp->vnic_max_ring_table_entries);
		ctx->vnic_entry_size = le16_to_cpu(resp->vnic_entry_size);
		ctx->stat_max_entries = le32_to_cpu(resp->stat_max_entries);
		ctx->stat_entry_size = le16_to_cpu(resp->stat_entry_size);
		ctx->tqm_entry_size = le16_to_cpu(resp->tqm_entry_size);
		ctx->tqm_min_entries_per_ring =
			le32_to_cpu(resp->tqm_min_entries_per_ring);
		ctx->tqm_max_entries_per_ring =
			le32_to_cpu(resp->tqm_max_entries_per_ring);
		ctx->tqm_entries_multiple = resp->tqm_entries_multiple;
		if (!ctx->tqm_entries_multiple)
			ctx->tqm_entries_multiple = 1;
		ctx->mrav_max_entries = le32_to_cpu(resp->mrav_max_entries);
		ctx->mrav_entry_size = le16_to_cpu(resp->mrav_entry_size);
		ctx->mrav_num_entries_units =
			le16_to_cpu(resp->mrav_num_entries_units);
		ctx->tim_entry_size = le16_to_cpu(resp->tim_entry_size);
		ctx->tim_max_entries = le32_to_cpu(resp->tim_max_entries);
	} else {
		rc = 0;
	}
ctx_err:
	mutex_unlock(&bp->hwrm_cmd_lock);
	return rc;
}

static void bnxt_hwrm_set_pg_attr(struct bnxt_ring_mem_info *rmem, u8 *pg_attr,
				  __le64 *pg_dir)
{
	u8 pg_size = 0;

	if (BNXT_PAGE_SHIFT == 13)
		pg_size = 1 << 4;
	else if (BNXT_PAGE_SIZE == 16)
		pg_size = 2 << 4;

	*pg_attr = pg_size;
	if (rmem->depth >= 1) {
		if (rmem->depth == 2)
			*pg_attr |= 2;
		else
			*pg_attr |= 1;
		*pg_dir = cpu_to_le64(rmem->pg_tbl_map);
	} else {
		*pg_dir = cpu_to_le64(rmem->dma_arr[0]);
	}
}

#define FUNC_BACKING_STORE_CFG_REQ_DFLT_ENABLES			\
	(FUNC_BACKING_STORE_CFG_REQ_ENABLES_QP |		\
	 FUNC_BACKING_STORE_CFG_REQ_ENABLES_SRQ |		\
	 FUNC_BACKING_STORE_CFG_REQ_ENABLES_CQ |		\
	 FUNC_BACKING_STORE_CFG_REQ_ENABLES_VNIC |		\
	 FUNC_BACKING_STORE_CFG_REQ_ENABLES_STAT)

static int bnxt_hwrm_func_backing_store_cfg(struct bnxt *bp, u32 enables)
{
	struct hwrm_func_backing_store_cfg_input req = {0};
	struct bnxt_ctx_mem_info *ctx = bp->ctx;
	struct bnxt_ctx_pg_info *ctx_pg;
	__le32 *num_entries;
	__le64 *pg_dir;
	u32 flags = 0;
	u8 *pg_attr;
	int i, rc;
	u32 ena;

	if (!ctx)
		return 0;

	bnxt_hwrm_cmd_hdr_init(bp, &req, HWRM_FUNC_BACKING_STORE_CFG, -1, -1);
	req.enables = cpu_to_le32(enables);

	if (enables & FUNC_BACKING_STORE_CFG_REQ_ENABLES_QP) {
		ctx_pg = &ctx->qp_mem;
		req.qp_num_entries = cpu_to_le32(ctx_pg->entries);
		req.qp_num_qp1_entries = cpu_to_le16(ctx->qp_min_qp1_entries);
		req.qp_num_l2_entries = cpu_to_le16(ctx->qp_max_l2_entries);
		req.qp_entry_size = cpu_to_le16(ctx->qp_entry_size);
		bnxt_hwrm_set_pg_attr(&ctx_pg->ring_mem,
				      &req.qpc_pg_size_qpc_lvl,
				      &req.qpc_page_dir);
	}
	if (enables & FUNC_BACKING_STORE_CFG_REQ_ENABLES_SRQ) {
		ctx_pg = &ctx->srq_mem;
		req.srq_num_entries = cpu_to_le32(ctx_pg->entries);
		req.srq_num_l2_entries = cpu_to_le16(ctx->srq_max_l2_entries);
		req.srq_entry_size = cpu_to_le16(ctx->srq_entry_size);
		bnxt_hwrm_set_pg_attr(&ctx_pg->ring_mem,
				      &req.srq_pg_size_srq_lvl,
				      &req.srq_page_dir);
	}
	if (enables & FUNC_BACKING_STORE_CFG_REQ_ENABLES_CQ) {
		ctx_pg = &ctx->cq_mem;
		req.cq_num_entries = cpu_to_le32(ctx_pg->entries);
		req.cq_num_l2_entries = cpu_to_le16(ctx->cq_max_l2_entries);
		req.cq_entry_size = cpu_to_le16(ctx->cq_entry_size);
		bnxt_hwrm_set_pg_attr(&ctx_pg->ring_mem, &req.cq_pg_size_cq_lvl,
				      &req.cq_page_dir);
	}
	if (enables & FUNC_BACKING_STORE_CFG_REQ_ENABLES_VNIC) {
		ctx_pg = &ctx->vnic_mem;
		req.vnic_num_vnic_entries =
			cpu_to_le16(ctx->vnic_max_vnic_entries);
		req.vnic_num_ring_table_entries =
			cpu_to_le16(ctx->vnic_max_ring_table_entries);
		req.vnic_entry_size = cpu_to_le16(ctx->vnic_entry_size);
		bnxt_hwrm_set_pg_attr(&ctx_pg->ring_mem,
				      &req.vnic_pg_size_vnic_lvl,
				      &req.vnic_page_dir);
	}
	if (enables & FUNC_BACKING_STORE_CFG_REQ_ENABLES_STAT) {
		ctx_pg = &ctx->stat_mem;
		req.stat_num_entries = cpu_to_le32(ctx->stat_max_entries);
		req.stat_entry_size = cpu_to_le16(ctx->stat_entry_size);
		bnxt_hwrm_set_pg_attr(&ctx_pg->ring_mem,
				      &req.stat_pg_size_stat_lvl,
				      &req.stat_page_dir);
	}
	if (enables & FUNC_BACKING_STORE_CFG_REQ_ENABLES_MRAV) {
		ctx_pg = &ctx->mrav_mem;
		req.mrav_num_entries = cpu_to_le32(ctx_pg->entries);
		if (ctx->mrav_num_entries_units)
			flags |=
			FUNC_BACKING_STORE_CFG_REQ_FLAGS_MRAV_RESERVATION_SPLIT;
		req.mrav_entry_size = cpu_to_le16(ctx->mrav_entry_size);
		bnxt_hwrm_set_pg_attr(&ctx_pg->ring_mem,
				      &req.mrav_pg_size_mrav_lvl,
				      &req.mrav_page_dir);
	}
	if (enables & FUNC_BACKING_STORE_CFG_REQ_ENABLES_TIM) {
		ctx_pg = &ctx->tim_mem;
		req.tim_num_entries = cpu_to_le32(ctx_pg->entries);
		req.tim_entry_size = cpu_to_le16(ctx->tim_entry_size);
		bnxt_hwrm_set_pg_attr(&ctx_pg->ring_mem,
				      &req.tim_pg_size_tim_lvl,
				      &req.tim_page_dir);
	}
	for (i = 0, num_entries = &req.tqm_sp_num_entries,
	     pg_attr = &req.tqm_sp_pg_size_tqm_sp_lvl,
	     pg_dir = &req.tqm_sp_page_dir,
	     ena = FUNC_BACKING_STORE_CFG_REQ_ENABLES_TQM_SP;
	     i < 9; i++, num_entries++, pg_attr++, pg_dir++, ena <<= 1) {
		if (!(enables & ena))
			continue;

		req.tqm_entry_size = cpu_to_le16(ctx->tqm_entry_size);
		ctx_pg = ctx->tqm_mem[i];
		*num_entries = cpu_to_le32(ctx_pg->entries);
		bnxt_hwrm_set_pg_attr(&ctx_pg->ring_mem, pg_attr, pg_dir);
	}
	req.flags = cpu_to_le32(flags);
	rc = hwrm_send_message(bp, &req, sizeof(req), HWRM_CMD_TIMEOUT);
	if (rc)
		rc = -EIO;
	return rc;
}

static int bnxt_alloc_ctx_mem_blk(struct bnxt *bp,
				  struct bnxt_ctx_pg_info *ctx_pg)
{
	struct bnxt_ring_mem_info *rmem = &ctx_pg->ring_mem;

	rmem->page_size = BNXT_PAGE_SIZE;
	rmem->pg_arr = ctx_pg->ctx_pg_arr;
	rmem->dma_arr = ctx_pg->ctx_dma_arr;
	rmem->flags = BNXT_RMEM_VALID_PTE_FLAG;
	if (rmem->depth >= 1)
		rmem->flags |= BNXT_RMEM_USE_FULL_PAGE_FLAG;
	return bnxt_alloc_ring(bp, rmem);
}

static int bnxt_alloc_ctx_pg_tbls(struct bnxt *bp,
				  struct bnxt_ctx_pg_info *ctx_pg, u32 mem_size,
				  u8 depth)
{
	struct bnxt_ring_mem_info *rmem = &ctx_pg->ring_mem;
	int rc;

	if (!mem_size)
		return 0;

	ctx_pg->nr_pages = DIV_ROUND_UP(mem_size, BNXT_PAGE_SIZE);
	if (ctx_pg->nr_pages > MAX_CTX_TOTAL_PAGES) {
		ctx_pg->nr_pages = 0;
		return -EINVAL;
	}
	if (ctx_pg->nr_pages > MAX_CTX_PAGES || depth > 1) {
		int nr_tbls, i;

		rmem->depth = 2;
		ctx_pg->ctx_pg_tbl = kcalloc(MAX_CTX_PAGES, sizeof(ctx_pg),
					     GFP_KERNEL);
		if (!ctx_pg->ctx_pg_tbl)
			return -ENOMEM;
		nr_tbls = DIV_ROUND_UP(ctx_pg->nr_pages, MAX_CTX_PAGES);
		rmem->nr_pages = nr_tbls;
		rc = bnxt_alloc_ctx_mem_blk(bp, ctx_pg);
		if (rc)
			return rc;
		for (i = 0; i < nr_tbls; i++) {
			struct bnxt_ctx_pg_info *pg_tbl;

			pg_tbl = kzalloc(sizeof(*pg_tbl), GFP_KERNEL);
			if (!pg_tbl)
				return -ENOMEM;
			ctx_pg->ctx_pg_tbl[i] = pg_tbl;
			rmem = &pg_tbl->ring_mem;
			rmem->pg_tbl = ctx_pg->ctx_pg_arr[i];
			rmem->pg_tbl_map = ctx_pg->ctx_dma_arr[i];
			rmem->depth = 1;
			rmem->nr_pages = MAX_CTX_PAGES;
			if (i == (nr_tbls - 1)) {
				int rem = ctx_pg->nr_pages % MAX_CTX_PAGES;

				if (rem)
					rmem->nr_pages = rem;
			}
			rc = bnxt_alloc_ctx_mem_blk(bp, pg_tbl);
			if (rc)
				break;
		}
	} else {
		rmem->nr_pages = DIV_ROUND_UP(mem_size, BNXT_PAGE_SIZE);
		if (rmem->nr_pages > 1 || depth)
			rmem->depth = 1;
		rc = bnxt_alloc_ctx_mem_blk(bp, ctx_pg);
	}
	return rc;
}

static void bnxt_free_ctx_pg_tbls(struct bnxt *bp,
				  struct bnxt_ctx_pg_info *ctx_pg)
{
	struct bnxt_ring_mem_info *rmem = &ctx_pg->ring_mem;

	if (rmem->depth > 1 || ctx_pg->nr_pages > MAX_CTX_PAGES ||
	    ctx_pg->ctx_pg_tbl) {
		int i, nr_tbls = rmem->nr_pages;

		for (i = 0; i < nr_tbls; i++) {
			struct bnxt_ctx_pg_info *pg_tbl;
			struct bnxt_ring_mem_info *rmem2;

			pg_tbl = ctx_pg->ctx_pg_tbl[i];
			if (!pg_tbl)
				continue;
			rmem2 = &pg_tbl->ring_mem;
			bnxt_free_ring(bp, rmem2);
			ctx_pg->ctx_pg_arr[i] = NULL;
			kfree(pg_tbl);
			ctx_pg->ctx_pg_tbl[i] = NULL;
		}
		kfree(ctx_pg->ctx_pg_tbl);
		ctx_pg->ctx_pg_tbl = NULL;
	}
	bnxt_free_ring(bp, rmem);
	ctx_pg->nr_pages = 0;
}

static void bnxt_free_ctx_mem(struct bnxt *bp)
{
	struct bnxt_ctx_mem_info *ctx = bp->ctx;
	int i;

	if (!ctx)
		return;

	if (ctx->tqm_mem[0]) {
		for (i = 0; i < bp->max_q + 1; i++)
			bnxt_free_ctx_pg_tbls(bp, ctx->tqm_mem[i]);
		kfree(ctx->tqm_mem[0]);
		ctx->tqm_mem[0] = NULL;
	}

	bnxt_free_ctx_pg_tbls(bp, &ctx->tim_mem);
	bnxt_free_ctx_pg_tbls(bp, &ctx->mrav_mem);
	bnxt_free_ctx_pg_tbls(bp, &ctx->stat_mem);
	bnxt_free_ctx_pg_tbls(bp, &ctx->vnic_mem);
	bnxt_free_ctx_pg_tbls(bp, &ctx->cq_mem);
	bnxt_free_ctx_pg_tbls(bp, &ctx->srq_mem);
	bnxt_free_ctx_pg_tbls(bp, &ctx->qp_mem);
	ctx->flags &= ~BNXT_CTX_FLAG_INITED;
}

static int bnxt_alloc_ctx_mem(struct bnxt *bp)
{
	struct bnxt_ctx_pg_info *ctx_pg;
	struct bnxt_ctx_mem_info *ctx;
	u32 mem_size, ena, entries;
	u32 num_mr, num_ah;
	u32 extra_srqs = 0;
	u32 extra_qps = 0;
	u8 pg_lvl = 1;
	int i, rc;

	rc = bnxt_hwrm_func_backing_store_qcaps(bp);
	if (rc) {
		netdev_err(bp->dev, "Failed querying context mem capability, rc = %d.\n",
			   rc);
		return rc;
	}
	ctx = bp->ctx;
	if (!ctx || (ctx->flags & BNXT_CTX_FLAG_INITED))
		return 0;

	if ((bp->flags & BNXT_FLAG_ROCE_CAP) && !is_kdump_kernel()) {
		pg_lvl = 2;
		extra_qps = 65536;
		extra_srqs = 8192;
	}

	ctx_pg = &ctx->qp_mem;
	ctx_pg->entries = ctx->qp_min_qp1_entries + ctx->qp_max_l2_entries +
			  extra_qps;
	mem_size = ctx->qp_entry_size * ctx_pg->entries;
	rc = bnxt_alloc_ctx_pg_tbls(bp, ctx_pg, mem_size, pg_lvl);
	if (rc)
		return rc;

	ctx_pg = &ctx->srq_mem;
	ctx_pg->entries = ctx->srq_max_l2_entries + extra_srqs;
	mem_size = ctx->srq_entry_size * ctx_pg->entries;
	rc = bnxt_alloc_ctx_pg_tbls(bp, ctx_pg, mem_size, pg_lvl);
	if (rc)
		return rc;

	ctx_pg = &ctx->cq_mem;
	ctx_pg->entries = ctx->cq_max_l2_entries + extra_qps * 2;
	mem_size = ctx->cq_entry_size * ctx_pg->entries;
	rc = bnxt_alloc_ctx_pg_tbls(bp, ctx_pg, mem_size, pg_lvl);
	if (rc)
		return rc;

	ctx_pg = &ctx->vnic_mem;
	ctx_pg->entries = ctx->vnic_max_vnic_entries +
			  ctx->vnic_max_ring_table_entries;
	mem_size = ctx->vnic_entry_size * ctx_pg->entries;
	rc = bnxt_alloc_ctx_pg_tbls(bp, ctx_pg, mem_size, 1);
	if (rc)
		return rc;

	ctx_pg = &ctx->stat_mem;
	ctx_pg->entries = ctx->stat_max_entries;
	mem_size = ctx->stat_entry_size * ctx_pg->entries;
	rc = bnxt_alloc_ctx_pg_tbls(bp, ctx_pg, mem_size, 1);
	if (rc)
		return rc;

	ena = 0;
	if (!(bp->flags & BNXT_FLAG_ROCE_CAP))
		goto skip_rdma;

	ctx_pg = &ctx->mrav_mem;
	/* 128K extra is needed to accommodate static AH context
	 * allocation by f/w.
	 */
	num_mr = 1024 * 256;
	num_ah = 1024 * 128;
	ctx_pg->entries = num_mr + num_ah;
	mem_size = ctx->mrav_entry_size * ctx_pg->entries;
	rc = bnxt_alloc_ctx_pg_tbls(bp, ctx_pg, mem_size, 2);
	if (rc)
		return rc;
	ena = FUNC_BACKING_STORE_CFG_REQ_ENABLES_MRAV;
	if (ctx->mrav_num_entries_units)
		ctx_pg->entries =
			((num_mr / ctx->mrav_num_entries_units) << 16) |
			 (num_ah / ctx->mrav_num_entries_units);

	ctx_pg = &ctx->tim_mem;
	ctx_pg->entries = ctx->qp_mem.entries;
	mem_size = ctx->tim_entry_size * ctx_pg->entries;
	rc = bnxt_alloc_ctx_pg_tbls(bp, ctx_pg, mem_size, 1);
	if (rc)
		return rc;
	ena |= FUNC_BACKING_STORE_CFG_REQ_ENABLES_TIM;

skip_rdma:
	entries = ctx->qp_max_l2_entries + extra_qps;
	entries = roundup(entries, ctx->tqm_entries_multiple);
	entries = clamp_t(u32, entries, ctx->tqm_min_entries_per_ring,
			  ctx->tqm_max_entries_per_ring);
	for (i = 0; i < bp->max_q + 1; i++) {
		ctx_pg = ctx->tqm_mem[i];
		ctx_pg->entries = entries;
		mem_size = ctx->tqm_entry_size * entries;
		rc = bnxt_alloc_ctx_pg_tbls(bp, ctx_pg, mem_size, 1);
		if (rc)
			return rc;
		ena |= FUNC_BACKING_STORE_CFG_REQ_ENABLES_TQM_SP << i;
	}
	ena |= FUNC_BACKING_STORE_CFG_REQ_DFLT_ENABLES;
	rc = bnxt_hwrm_func_backing_store_cfg(bp, ena);
	if (rc)
		netdev_err(bp->dev, "Failed configuring context mem, rc = %d.\n",
			   rc);
	else
		ctx->flags |= BNXT_CTX_FLAG_INITED;

	return 0;
}

int bnxt_hwrm_func_resc_qcaps(struct bnxt *bp, bool all)
{
	struct hwrm_func_resource_qcaps_output *resp = bp->hwrm_cmd_resp_addr;
	struct hwrm_func_resource_qcaps_input req = {0};
	struct bnxt_hw_resc *hw_resc = &bp->hw_resc;
	int rc;

	bnxt_hwrm_cmd_hdr_init(bp, &req, HWRM_FUNC_RESOURCE_QCAPS, -1, -1);
	req.fid = cpu_to_le16(0xffff);

	mutex_lock(&bp->hwrm_cmd_lock);
	rc = _hwrm_send_message_silent(bp, &req, sizeof(req),
				       HWRM_CMD_TIMEOUT);
	if (rc) {
		rc = -EIO;
		goto hwrm_func_resc_qcaps_exit;
	}

	hw_resc->max_tx_sch_inputs = le16_to_cpu(resp->max_tx_scheduler_inputs);
	if (!all)
		goto hwrm_func_resc_qcaps_exit;

	hw_resc->min_rsscos_ctxs = le16_to_cpu(resp->min_rsscos_ctx);
	hw_resc->max_rsscos_ctxs = le16_to_cpu(resp->max_rsscos_ctx);
	hw_resc->min_cp_rings = le16_to_cpu(resp->min_cmpl_rings);
	hw_resc->max_cp_rings = le16_to_cpu(resp->max_cmpl_rings);
	hw_resc->min_tx_rings = le16_to_cpu(resp->min_tx_rings);
	hw_resc->max_tx_rings = le16_to_cpu(resp->max_tx_rings);
	hw_resc->min_rx_rings = le16_to_cpu(resp->min_rx_rings);
	hw_resc->max_rx_rings = le16_to_cpu(resp->max_rx_rings);
	hw_resc->min_hw_ring_grps = le16_to_cpu(resp->min_hw_ring_grps);
	hw_resc->max_hw_ring_grps = le16_to_cpu(resp->max_hw_ring_grps);
	hw_resc->min_l2_ctxs = le16_to_cpu(resp->min_l2_ctxs);
	hw_resc->max_l2_ctxs = le16_to_cpu(resp->max_l2_ctxs);
	hw_resc->min_vnics = le16_to_cpu(resp->min_vnics);
	hw_resc->max_vnics = le16_to_cpu(resp->max_vnics);
	hw_resc->min_stat_ctxs = le16_to_cpu(resp->min_stat_ctx);
	hw_resc->max_stat_ctxs = le16_to_cpu(resp->max_stat_ctx);

	if (bp->flags & BNXT_FLAG_CHIP_P5) {
		u16 max_msix = le16_to_cpu(resp->max_msix);

		hw_resc->max_nqs = max_msix;
		hw_resc->max_hw_ring_grps = hw_resc->max_rx_rings;
	}

	if (BNXT_PF(bp)) {
		struct bnxt_pf_info *pf = &bp->pf;

		pf->vf_resv_strategy =
			le16_to_cpu(resp->vf_reservation_strategy);
		if (pf->vf_resv_strategy > BNXT_VF_RESV_STRATEGY_MINIMAL_STATIC)
			pf->vf_resv_strategy = BNXT_VF_RESV_STRATEGY_MAXIMAL;
	}
hwrm_func_resc_qcaps_exit:
	mutex_unlock(&bp->hwrm_cmd_lock);
	return rc;
}

static int __bnxt_hwrm_func_qcaps(struct bnxt *bp)
{
	int rc = 0;
	struct hwrm_func_qcaps_input req = {0};
	struct hwrm_func_qcaps_output *resp = bp->hwrm_cmd_resp_addr;
	struct bnxt_hw_resc *hw_resc = &bp->hw_resc;
	u32 flags;

	bnxt_hwrm_cmd_hdr_init(bp, &req, HWRM_FUNC_QCAPS, -1, -1);
	req.fid = cpu_to_le16(0xffff);

	mutex_lock(&bp->hwrm_cmd_lock);
	rc = _hwrm_send_message(bp, &req, sizeof(req), HWRM_CMD_TIMEOUT);
	if (rc)
		goto hwrm_func_qcaps_exit;

	flags = le32_to_cpu(resp->flags);
	if (flags & FUNC_QCAPS_RESP_FLAGS_ROCE_V1_SUPPORTED)
		bp->flags |= BNXT_FLAG_ROCEV1_CAP;
	if (flags & FUNC_QCAPS_RESP_FLAGS_ROCE_V2_SUPPORTED)
		bp->flags |= BNXT_FLAG_ROCEV2_CAP;
	if (flags & FUNC_QCAPS_RESP_FLAGS_PCIE_STATS_SUPPORTED)
		bp->fw_cap |= BNXT_FW_CAP_PCIE_STATS_SUPPORTED;
	if (flags & FUNC_QCAPS_RESP_FLAGS_EXT_STATS_SUPPORTED)
		bp->fw_cap |= BNXT_FW_CAP_EXT_STATS_SUPPORTED;

	bp->tx_push_thresh = 0;
	if (flags & FUNC_QCAPS_RESP_FLAGS_PUSH_MODE_SUPPORTED)
		bp->tx_push_thresh = BNXT_TX_PUSH_THRESH;

	hw_resc->max_rsscos_ctxs = le16_to_cpu(resp->max_rsscos_ctx);
	hw_resc->max_cp_rings = le16_to_cpu(resp->max_cmpl_rings);
	hw_resc->max_tx_rings = le16_to_cpu(resp->max_tx_rings);
	hw_resc->max_rx_rings = le16_to_cpu(resp->max_rx_rings);
	hw_resc->max_hw_ring_grps = le32_to_cpu(resp->max_hw_ring_grps);
	if (!hw_resc->max_hw_ring_grps)
		hw_resc->max_hw_ring_grps = hw_resc->max_tx_rings;
	hw_resc->max_l2_ctxs = le16_to_cpu(resp->max_l2_ctxs);
	hw_resc->max_vnics = le16_to_cpu(resp->max_vnics);
	hw_resc->max_stat_ctxs = le16_to_cpu(resp->max_stat_ctx);

	if (BNXT_PF(bp)) {
		struct bnxt_pf_info *pf = &bp->pf;

		pf->fw_fid = le16_to_cpu(resp->fid);
		pf->port_id = le16_to_cpu(resp->port_id);
		bp->dev->dev_port = pf->port_id;
		memcpy(pf->mac_addr, resp->mac_address, ETH_ALEN);
		pf->first_vf_id = le16_to_cpu(resp->first_vf_id);
		pf->max_vfs = le16_to_cpu(resp->max_vfs);
		pf->max_encap_records = le32_to_cpu(resp->max_encap_records);
		pf->max_decap_records = le32_to_cpu(resp->max_decap_records);
		pf->max_tx_em_flows = le32_to_cpu(resp->max_tx_em_flows);
		pf->max_tx_wm_flows = le32_to_cpu(resp->max_tx_wm_flows);
		pf->max_rx_em_flows = le32_to_cpu(resp->max_rx_em_flows);
		pf->max_rx_wm_flows = le32_to_cpu(resp->max_rx_wm_flows);
		if (flags & FUNC_QCAPS_RESP_FLAGS_WOL_MAGICPKT_SUPPORTED)
			bp->flags |= BNXT_FLAG_WOL_CAP;
	} else {
#ifdef CONFIG_BNXT_SRIOV
		struct bnxt_vf_info *vf = &bp->vf;

		vf->fw_fid = le16_to_cpu(resp->fid);
		memcpy(vf->mac_addr, resp->mac_address, ETH_ALEN);
#endif
	}

hwrm_func_qcaps_exit:
	mutex_unlock(&bp->hwrm_cmd_lock);
	return rc;
}

static int bnxt_hwrm_queue_qportcfg(struct bnxt *bp);

static int bnxt_hwrm_func_qcaps(struct bnxt *bp)
{
	int rc;

	rc = __bnxt_hwrm_func_qcaps(bp);
	if (rc)
		return rc;
	rc = bnxt_hwrm_queue_qportcfg(bp);
	if (rc) {
		netdev_err(bp->dev, "hwrm query qportcfg failure rc: %d\n", rc);
		return rc;
	}
	if (bp->hwrm_spec_code >= 0x10803) {
		rc = bnxt_alloc_ctx_mem(bp);
		if (rc)
			return rc;
		rc = bnxt_hwrm_func_resc_qcaps(bp, true);
		if (!rc)
			bp->fw_cap |= BNXT_FW_CAP_NEW_RM;
	}
	return 0;
}

static int bnxt_hwrm_cfa_adv_flow_mgnt_qcaps(struct bnxt *bp)
{
	struct hwrm_cfa_adv_flow_mgnt_qcaps_input req = {0};
	struct hwrm_cfa_adv_flow_mgnt_qcaps_output *resp;
	int rc = 0;
	u32 flags;

	if (!(bp->fw_cap & BNXT_FW_CAP_CFA_ADV_FLOW))
		return 0;

	resp = bp->hwrm_cmd_resp_addr;
	bnxt_hwrm_cmd_hdr_init(bp, &req, HWRM_CFA_ADV_FLOW_MGNT_QCAPS, -1, -1);

	mutex_lock(&bp->hwrm_cmd_lock);
	rc = _hwrm_send_message(bp, &req, sizeof(req), HWRM_CMD_TIMEOUT);
	if (rc)
		goto hwrm_cfa_adv_qcaps_exit;

	flags = le32_to_cpu(resp->flags);
	if (flags &
	    CFA_ADV_FLOW_MGNT_QCAPS_RESP_FLAGS_RFS_RING_TBL_IDX_SUPPORTED)
		bp->fw_cap |= BNXT_FW_CAP_CFA_RFS_RING_TBL_IDX;

hwrm_cfa_adv_qcaps_exit:
	mutex_unlock(&bp->hwrm_cmd_lock);
	return rc;
}

static int bnxt_hwrm_func_reset(struct bnxt *bp)
{
	struct hwrm_func_reset_input req = {0};

	bnxt_hwrm_cmd_hdr_init(bp, &req, HWRM_FUNC_RESET, -1, -1);
	req.enables = 0;

	return hwrm_send_message(bp, &req, sizeof(req), HWRM_RESET_TIMEOUT);
}

static int bnxt_hwrm_queue_qportcfg(struct bnxt *bp)
{
	int rc = 0;
	struct hwrm_queue_qportcfg_input req = {0};
	struct hwrm_queue_qportcfg_output *resp = bp->hwrm_cmd_resp_addr;
	u8 i, j, *qptr;
	bool no_rdma;

	bnxt_hwrm_cmd_hdr_init(bp, &req, HWRM_QUEUE_QPORTCFG, -1, -1);

	mutex_lock(&bp->hwrm_cmd_lock);
	rc = _hwrm_send_message(bp, &req, sizeof(req), HWRM_CMD_TIMEOUT);
	if (rc)
		goto qportcfg_exit;

	if (!resp->max_configurable_queues) {
		rc = -EINVAL;
		goto qportcfg_exit;
	}
	bp->max_tc = resp->max_configurable_queues;
	bp->max_lltc = resp->max_configurable_lossless_queues;
	if (bp->max_tc > BNXT_MAX_QUEUE)
		bp->max_tc = BNXT_MAX_QUEUE;

	no_rdma = !(bp->flags & BNXT_FLAG_ROCE_CAP);
	qptr = &resp->queue_id0;
	for (i = 0, j = 0; i < bp->max_tc; i++) {
		bp->q_info[j].queue_id = *qptr;
		bp->q_ids[i] = *qptr++;
		bp->q_info[j].queue_profile = *qptr++;
		bp->tc_to_qidx[j] = j;
		if (!BNXT_CNPQ(bp->q_info[j].queue_profile) ||
		    (no_rdma && BNXT_PF(bp)))
			j++;
	}
	bp->max_q = bp->max_tc;
	bp->max_tc = max_t(u8, j, 1);

	if (resp->queue_cfg_info & QUEUE_QPORTCFG_RESP_QUEUE_CFG_INFO_ASYM_CFG)
		bp->max_tc = 1;

	if (bp->max_lltc > bp->max_tc)
		bp->max_lltc = bp->max_tc;

qportcfg_exit:
	mutex_unlock(&bp->hwrm_cmd_lock);
	return rc;
}

static int bnxt_hwrm_ver_get(struct bnxt *bp)
{
	int rc;
	struct hwrm_ver_get_input req = {0};
	struct hwrm_ver_get_output *resp = bp->hwrm_cmd_resp_addr;
	u32 dev_caps_cfg;

	bp->hwrm_max_req_len = HWRM_MAX_REQ_LEN;
	bnxt_hwrm_cmd_hdr_init(bp, &req, HWRM_VER_GET, -1, -1);
	req.hwrm_intf_maj = HWRM_VERSION_MAJOR;
	req.hwrm_intf_min = HWRM_VERSION_MINOR;
	req.hwrm_intf_upd = HWRM_VERSION_UPDATE;
	mutex_lock(&bp->hwrm_cmd_lock);
	rc = _hwrm_send_message(bp, &req, sizeof(req), HWRM_CMD_TIMEOUT);
	if (rc)
		goto hwrm_ver_get_exit;

	memcpy(&bp->ver_resp, resp, sizeof(struct hwrm_ver_get_output));

	bp->hwrm_spec_code = resp->hwrm_intf_maj_8b << 16 |
			     resp->hwrm_intf_min_8b << 8 |
			     resp->hwrm_intf_upd_8b;
	if (resp->hwrm_intf_maj_8b < 1) {
		netdev_warn(bp->dev, "HWRM interface %d.%d.%d is older than 1.0.0.\n",
			    resp->hwrm_intf_maj_8b, resp->hwrm_intf_min_8b,
			    resp->hwrm_intf_upd_8b);
		netdev_warn(bp->dev, "Please update firmware with HWRM interface 1.0.0 or newer.\n");
	}
	snprintf(bp->fw_ver_str, BC_HWRM_STR_LEN, "%d.%d.%d.%d",
		 resp->hwrm_fw_maj_8b, resp->hwrm_fw_min_8b,
		 resp->hwrm_fw_bld_8b, resp->hwrm_fw_rsvd_8b);

	if (strlen(resp->active_pkg_name)) {
		int fw_ver_len = strlen(bp->fw_ver_str);

		snprintf(bp->fw_ver_str + fw_ver_len,
			 FW_VER_STR_LEN - fw_ver_len - 1, "/pkg %s",
			 resp->active_pkg_name);
		bp->fw_cap |= BNXT_FW_CAP_PKG_VER;
	}

	bp->hwrm_cmd_timeout = le16_to_cpu(resp->def_req_timeout);
	if (!bp->hwrm_cmd_timeout)
		bp->hwrm_cmd_timeout = DFLT_HWRM_CMD_TIMEOUT;

	if (resp->hwrm_intf_maj_8b >= 1) {
		bp->hwrm_max_req_len = le16_to_cpu(resp->max_req_win_len);
		bp->hwrm_max_ext_req_len = le16_to_cpu(resp->max_ext_req_len);
	}
	if (bp->hwrm_max_ext_req_len < HWRM_MAX_REQ_LEN)
		bp->hwrm_max_ext_req_len = HWRM_MAX_REQ_LEN;

	bp->chip_num = le16_to_cpu(resp->chip_num);
	if (bp->chip_num == CHIP_NUM_58700 && !resp->chip_rev &&
	    !resp->chip_metal)
		bp->flags |= BNXT_FLAG_CHIP_NITRO_A0;

	dev_caps_cfg = le32_to_cpu(resp->dev_caps_cfg);
	if ((dev_caps_cfg & VER_GET_RESP_DEV_CAPS_CFG_SHORT_CMD_SUPPORTED) &&
	    (dev_caps_cfg & VER_GET_RESP_DEV_CAPS_CFG_SHORT_CMD_REQUIRED))
		bp->fw_cap |= BNXT_FW_CAP_SHORT_CMD;

	if (dev_caps_cfg & VER_GET_RESP_DEV_CAPS_CFG_KONG_MB_CHNL_SUPPORTED)
		bp->fw_cap |= BNXT_FW_CAP_KONG_MB_CHNL;

	if (dev_caps_cfg &
	    VER_GET_RESP_DEV_CAPS_CFG_FLOW_HANDLE_64BIT_SUPPORTED)
		bp->fw_cap |= BNXT_FW_CAP_OVS_64BIT_HANDLE;

	if (dev_caps_cfg &
	    VER_GET_RESP_DEV_CAPS_CFG_TRUSTED_VF_SUPPORTED)
		bp->fw_cap |= BNXT_FW_CAP_TRUSTED_VF;

	if (dev_caps_cfg &
	    VER_GET_RESP_DEV_CAPS_CFG_CFA_ADV_FLOW_MGNT_SUPPORTED)
		bp->fw_cap |= BNXT_FW_CAP_CFA_ADV_FLOW;

hwrm_ver_get_exit:
	mutex_unlock(&bp->hwrm_cmd_lock);
	return rc;
}

int bnxt_hwrm_fw_set_time(struct bnxt *bp)
{
	struct hwrm_fw_set_time_input req = {0};
	struct tm tm;
	time64_t now = ktime_get_real_seconds();

	if ((BNXT_VF(bp) && bp->hwrm_spec_code < 0x10901) ||
	    bp->hwrm_spec_code < 0x10400)
		return -EOPNOTSUPP;

	time64_to_tm(now, 0, &tm);
	bnxt_hwrm_cmd_hdr_init(bp, &req, HWRM_FW_SET_TIME, -1, -1);
	req.year = cpu_to_le16(1900 + tm.tm_year);
	req.month = 1 + tm.tm_mon;
	req.day = tm.tm_mday;
	req.hour = tm.tm_hour;
	req.minute = tm.tm_min;
	req.second = tm.tm_sec;
	return hwrm_send_message(bp, &req, sizeof(req), HWRM_CMD_TIMEOUT);
}

static int bnxt_hwrm_port_qstats(struct bnxt *bp)
{
	int rc;
	struct bnxt_pf_info *pf = &bp->pf;
	struct hwrm_port_qstats_input req = {0};

	if (!(bp->flags & BNXT_FLAG_PORT_STATS))
		return 0;

	bnxt_hwrm_cmd_hdr_init(bp, &req, HWRM_PORT_QSTATS, -1, -1);
	req.port_id = cpu_to_le16(pf->port_id);
	req.tx_stat_host_addr = cpu_to_le64(bp->hw_tx_port_stats_map);
	req.rx_stat_host_addr = cpu_to_le64(bp->hw_rx_port_stats_map);
	rc = hwrm_send_message(bp, &req, sizeof(req), HWRM_CMD_TIMEOUT);
	return rc;
}

static int bnxt_hwrm_port_qstats_ext(struct bnxt *bp)
{
	struct hwrm_port_qstats_ext_output *resp = bp->hwrm_cmd_resp_addr;
	struct hwrm_queue_pri2cos_qcfg_input req2 = {0};
	struct hwrm_port_qstats_ext_input req = {0};
	struct bnxt_pf_info *pf = &bp->pf;
	u32 tx_stat_size;
	int rc;

	if (!(bp->flags & BNXT_FLAG_PORT_STATS_EXT))
		return 0;

	bnxt_hwrm_cmd_hdr_init(bp, &req, HWRM_PORT_QSTATS_EXT, -1, -1);
	req.port_id = cpu_to_le16(pf->port_id);
	req.rx_stat_size = cpu_to_le16(sizeof(struct rx_port_stats_ext));
	req.rx_stat_host_addr = cpu_to_le64(bp->hw_rx_port_stats_ext_map);
	tx_stat_size = bp->hw_tx_port_stats_ext ?
		       sizeof(*bp->hw_tx_port_stats_ext) : 0;
	req.tx_stat_size = cpu_to_le16(tx_stat_size);
	req.tx_stat_host_addr = cpu_to_le64(bp->hw_tx_port_stats_ext_map);
	mutex_lock(&bp->hwrm_cmd_lock);
	rc = _hwrm_send_message(bp, &req, sizeof(req), HWRM_CMD_TIMEOUT);
	if (!rc) {
		bp->fw_rx_stats_ext_size = le16_to_cpu(resp->rx_stat_size) / 8;
		bp->fw_tx_stats_ext_size = tx_stat_size ?
			le16_to_cpu(resp->tx_stat_size) / 8 : 0;
	} else {
		bp->fw_rx_stats_ext_size = 0;
		bp->fw_tx_stats_ext_size = 0;
	}
	if (bp->fw_tx_stats_ext_size <=
	    offsetof(struct tx_port_stats_ext, pfc_pri0_tx_duration_us) / 8) {
		mutex_unlock(&bp->hwrm_cmd_lock);
		bp->pri2cos_valid = 0;
		return rc;
	}

	bnxt_hwrm_cmd_hdr_init(bp, &req2, HWRM_QUEUE_PRI2COS_QCFG, -1, -1);
	req2.flags = cpu_to_le32(QUEUE_PRI2COS_QCFG_REQ_FLAGS_IVLAN);

	rc = _hwrm_send_message(bp, &req2, sizeof(req2), HWRM_CMD_TIMEOUT);
	if (!rc) {
		struct hwrm_queue_pri2cos_qcfg_output *resp2;
		u8 *pri2cos;
		int i, j;

		resp2 = bp->hwrm_cmd_resp_addr;
		pri2cos = &resp2->pri0_cos_queue_id;
		for (i = 0; i < 8; i++) {
			u8 queue_id = pri2cos[i];

			for (j = 0; j < bp->max_q; j++) {
				if (bp->q_ids[j] == queue_id)
					bp->pri2cos[i] = j;
			}
		}
		bp->pri2cos_valid = 1;
	}
	mutex_unlock(&bp->hwrm_cmd_lock);
	return rc;
}

static int bnxt_hwrm_pcie_qstats(struct bnxt *bp)
{
	struct hwrm_pcie_qstats_input req = {0};

	if (!(bp->flags & BNXT_FLAG_PCIE_STATS))
		return 0;

	bnxt_hwrm_cmd_hdr_init(bp, &req, HWRM_PCIE_QSTATS, -1, -1);
	req.pcie_stat_size = cpu_to_le16(sizeof(struct pcie_ctx_hw_stats));
	req.pcie_stat_host_addr = cpu_to_le64(bp->hw_pcie_stats_map);
	return hwrm_send_message(bp, &req, sizeof(req), HWRM_CMD_TIMEOUT);
}

static void bnxt_hwrm_free_tunnel_ports(struct bnxt *bp)
{
	if (bp->vxlan_port_cnt) {
		bnxt_hwrm_tunnel_dst_port_free(
			bp, TUNNEL_DST_PORT_FREE_REQ_TUNNEL_TYPE_VXLAN);
	}
	bp->vxlan_port_cnt = 0;
	if (bp->nge_port_cnt) {
		bnxt_hwrm_tunnel_dst_port_free(
			bp, TUNNEL_DST_PORT_FREE_REQ_TUNNEL_TYPE_GENEVE);
	}
	bp->nge_port_cnt = 0;
}

static int bnxt_set_tpa(struct bnxt *bp, bool set_tpa)
{
	int rc, i;
	u32 tpa_flags = 0;

	if (set_tpa)
		tpa_flags = bp->flags & BNXT_FLAG_TPA;
	for (i = 0; i < bp->nr_vnics; i++) {
		rc = bnxt_hwrm_vnic_set_tpa(bp, i, tpa_flags);
		if (rc) {
			netdev_err(bp->dev, "hwrm vnic set tpa failure rc for vnic %d: %x\n",
				   i, rc);
			return rc;
		}
	}
	return 0;
}

static void bnxt_hwrm_clear_vnic_rss(struct bnxt *bp)
{
	int i;

	for (i = 0; i < bp->nr_vnics; i++)
		bnxt_hwrm_vnic_set_rss(bp, i, false);
}

static void bnxt_hwrm_resource_free(struct bnxt *bp, bool close_path,
				    bool irq_re_init)
{
	if (bp->vnic_info) {
		bnxt_hwrm_clear_vnic_filter(bp);
		/* clear all RSS setting before free vnic ctx */
		bnxt_hwrm_clear_vnic_rss(bp);
		bnxt_hwrm_vnic_ctx_free(bp);
		/* before free the vnic, undo the vnic tpa settings */
		if (bp->flags & BNXT_FLAG_TPA)
			bnxt_set_tpa(bp, false);
		bnxt_hwrm_vnic_free(bp);
	}
	bnxt_hwrm_ring_free(bp, close_path);
	bnxt_hwrm_ring_grp_free(bp);
	if (irq_re_init) {
		bnxt_hwrm_stat_ctx_free(bp);
		bnxt_hwrm_free_tunnel_ports(bp);
	}
}

static int bnxt_hwrm_set_br_mode(struct bnxt *bp, u16 br_mode)
{
	struct hwrm_func_cfg_input req = {0};
	int rc;

	bnxt_hwrm_cmd_hdr_init(bp, &req, HWRM_FUNC_CFG, -1, -1);
	req.fid = cpu_to_le16(0xffff);
	req.enables = cpu_to_le32(FUNC_CFG_REQ_ENABLES_EVB_MODE);
	if (br_mode == BRIDGE_MODE_VEB)
		req.evb_mode = FUNC_CFG_REQ_EVB_MODE_VEB;
	else if (br_mode == BRIDGE_MODE_VEPA)
		req.evb_mode = FUNC_CFG_REQ_EVB_MODE_VEPA;
	else
		return -EINVAL;
	rc = hwrm_send_message(bp, &req, sizeof(req), HWRM_CMD_TIMEOUT);
	if (rc)
		rc = -EIO;
	return rc;
}

static int bnxt_hwrm_set_cache_line_size(struct bnxt *bp, int size)
{
	struct hwrm_func_cfg_input req = {0};
	int rc;

	if (BNXT_VF(bp) || bp->hwrm_spec_code < 0x10803)
		return 0;

	bnxt_hwrm_cmd_hdr_init(bp, &req, HWRM_FUNC_CFG, -1, -1);
	req.fid = cpu_to_le16(0xffff);
	req.enables = cpu_to_le32(FUNC_CFG_REQ_ENABLES_CACHE_LINESIZE);
	req.options = FUNC_CFG_REQ_OPTIONS_CACHE_LINESIZE_SIZE_64;
	if (size == 128)
		req.options = FUNC_CFG_REQ_OPTIONS_CACHE_LINESIZE_SIZE_128;

	rc = hwrm_send_message(bp, &req, sizeof(req), HWRM_CMD_TIMEOUT);
	if (rc)
		rc = -EIO;
	return rc;
}

static int __bnxt_setup_vnic(struct bnxt *bp, u16 vnic_id)
{
	struct bnxt_vnic_info *vnic = &bp->vnic_info[vnic_id];
	int rc;

	if (vnic->flags & BNXT_VNIC_RFS_NEW_RSS_FLAG)
		goto skip_rss_ctx;

	/* allocate context for vnic */
	rc = bnxt_hwrm_vnic_ctx_alloc(bp, vnic_id, 0);
	if (rc) {
		netdev_err(bp->dev, "hwrm vnic %d alloc failure rc: %x\n",
			   vnic_id, rc);
		goto vnic_setup_err;
	}
	bp->rsscos_nr_ctxs++;

	if (BNXT_CHIP_TYPE_NITRO_A0(bp)) {
		rc = bnxt_hwrm_vnic_ctx_alloc(bp, vnic_id, 1);
		if (rc) {
			netdev_err(bp->dev, "hwrm vnic %d cos ctx alloc failure rc: %x\n",
				   vnic_id, rc);
			goto vnic_setup_err;
		}
		bp->rsscos_nr_ctxs++;
	}

skip_rss_ctx:
	/* configure default vnic, ring grp */
	rc = bnxt_hwrm_vnic_cfg(bp, vnic_id);
	if (rc) {
		netdev_err(bp->dev, "hwrm vnic %d cfg failure rc: %x\n",
			   vnic_id, rc);
		goto vnic_setup_err;
	}

	/* Enable RSS hashing on vnic */
	rc = bnxt_hwrm_vnic_set_rss(bp, vnic_id, true);
	if (rc) {
		netdev_err(bp->dev, "hwrm vnic %d set rss failure rc: %x\n",
			   vnic_id, rc);
		goto vnic_setup_err;
	}

	if (bp->flags & BNXT_FLAG_AGG_RINGS) {
		rc = bnxt_hwrm_vnic_set_hds(bp, vnic_id);
		if (rc) {
			netdev_err(bp->dev, "hwrm vnic %d set hds failure rc: %x\n",
				   vnic_id, rc);
		}
	}

vnic_setup_err:
	return rc;
}

static int __bnxt_setup_vnic_p5(struct bnxt *bp, u16 vnic_id)
{
	int rc, i, nr_ctxs;

	nr_ctxs = DIV_ROUND_UP(bp->rx_nr_rings, 64);
	for (i = 0; i < nr_ctxs; i++) {
		rc = bnxt_hwrm_vnic_ctx_alloc(bp, vnic_id, i);
		if (rc) {
			netdev_err(bp->dev, "hwrm vnic %d ctx %d alloc failure rc: %x\n",
				   vnic_id, i, rc);
			break;
		}
		bp->rsscos_nr_ctxs++;
	}
	if (i < nr_ctxs)
		return -ENOMEM;

	rc = bnxt_hwrm_vnic_set_rss_p5(bp, vnic_id, true);
	if (rc) {
		netdev_err(bp->dev, "hwrm vnic %d set rss failure rc: %d\n",
			   vnic_id, rc);
		return rc;
	}
	rc = bnxt_hwrm_vnic_cfg(bp, vnic_id);
	if (rc) {
		netdev_err(bp->dev, "hwrm vnic %d cfg failure rc: %x\n",
			   vnic_id, rc);
		return rc;
	}
	if (bp->flags & BNXT_FLAG_AGG_RINGS) {
		rc = bnxt_hwrm_vnic_set_hds(bp, vnic_id);
		if (rc) {
			netdev_err(bp->dev, "hwrm vnic %d set hds failure rc: %x\n",
				   vnic_id, rc);
		}
	}
	return rc;
}

static int bnxt_setup_vnic(struct bnxt *bp, u16 vnic_id)
{
	if (bp->flags & BNXT_FLAG_CHIP_P5)
		return __bnxt_setup_vnic_p5(bp, vnic_id);
	else
		return __bnxt_setup_vnic(bp, vnic_id);
}

static int bnxt_alloc_rfs_vnics(struct bnxt *bp)
{
#ifdef CONFIG_RFS_ACCEL
	int i, rc = 0;

	for (i = 0; i < bp->rx_nr_rings; i++) {
		struct bnxt_vnic_info *vnic;
		u16 vnic_id = i + 1;
		u16 ring_id = i;

		if (vnic_id >= bp->nr_vnics)
			break;

		vnic = &bp->vnic_info[vnic_id];
		vnic->flags |= BNXT_VNIC_RFS_FLAG;
		if (bp->flags & BNXT_FLAG_NEW_RSS_CAP)
			vnic->flags |= BNXT_VNIC_RFS_NEW_RSS_FLAG;
		rc = bnxt_hwrm_vnic_alloc(bp, vnic_id, ring_id, 1);
		if (rc) {
			netdev_err(bp->dev, "hwrm vnic %d alloc failure rc: %x\n",
				   vnic_id, rc);
			break;
		}
		rc = bnxt_setup_vnic(bp, vnic_id);
		if (rc)
			break;
	}
	return rc;
#else
	return 0;
#endif
}

/* Allow PF and VF with default VLAN to be in promiscuous mode */
static bool bnxt_promisc_ok(struct bnxt *bp)
{
#ifdef CONFIG_BNXT_SRIOV
	if (BNXT_VF(bp) && !bp->vf.vlan)
		return false;
#endif
	return true;
}

static int bnxt_setup_nitroa0_vnic(struct bnxt *bp)
{
	unsigned int rc = 0;

	rc = bnxt_hwrm_vnic_alloc(bp, 1, bp->rx_nr_rings - 1, 1);
	if (rc) {
		netdev_err(bp->dev, "Cannot allocate special vnic for NS2 A0: %x\n",
			   rc);
		return rc;
	}

	rc = bnxt_hwrm_vnic_cfg(bp, 1);
	if (rc) {
		netdev_err(bp->dev, "Cannot allocate special vnic for NS2 A0: %x\n",
			   rc);
		return rc;
	}
	return rc;
}

static int bnxt_cfg_rx_mode(struct bnxt *);
static bool bnxt_mc_list_updated(struct bnxt *, u32 *);

static int bnxt_init_chip(struct bnxt *bp, bool irq_re_init)
{
	struct bnxt_vnic_info *vnic = &bp->vnic_info[0];
	int rc = 0;
	unsigned int rx_nr_rings = bp->rx_nr_rings;

	if (irq_re_init) {
		rc = bnxt_hwrm_stat_ctx_alloc(bp);
		if (rc) {
			netdev_err(bp->dev, "hwrm stat ctx alloc failure rc: %x\n",
				   rc);
			goto err_out;
		}
	}

	rc = bnxt_hwrm_ring_alloc(bp);
	if (rc) {
		netdev_err(bp->dev, "hwrm ring alloc failure rc: %x\n", rc);
		goto err_out;
	}

	rc = bnxt_hwrm_ring_grp_alloc(bp);
	if (rc) {
		netdev_err(bp->dev, "hwrm_ring_grp alloc failure: %x\n", rc);
		goto err_out;
	}

	if (BNXT_CHIP_TYPE_NITRO_A0(bp))
		rx_nr_rings--;

	/* default vnic 0 */
	rc = bnxt_hwrm_vnic_alloc(bp, 0, 0, rx_nr_rings);
	if (rc) {
		netdev_err(bp->dev, "hwrm vnic alloc failure rc: %x\n", rc);
		goto err_out;
	}

	rc = bnxt_setup_vnic(bp, 0);
	if (rc)
		goto err_out;

	if (bp->flags & BNXT_FLAG_RFS) {
		rc = bnxt_alloc_rfs_vnics(bp);
		if (rc)
			goto err_out;
	}

	if (bp->flags & BNXT_FLAG_TPA) {
		rc = bnxt_set_tpa(bp, true);
		if (rc)
			goto err_out;
	}

	if (BNXT_VF(bp))
		bnxt_update_vf_mac(bp);

	/* Filter for default vnic 0 */
	rc = bnxt_hwrm_set_vnic_filter(bp, 0, 0, bp->dev->dev_addr);
	if (rc) {
		netdev_err(bp->dev, "HWRM vnic filter failure rc: %x\n", rc);
		goto err_out;
	}
	vnic->uc_filter_count = 1;

	vnic->rx_mask = 0;
	if (bp->dev->flags & IFF_BROADCAST)
		vnic->rx_mask |= CFA_L2_SET_RX_MASK_REQ_MASK_BCAST;

	if ((bp->dev->flags & IFF_PROMISC) && bnxt_promisc_ok(bp))
		vnic->rx_mask |= CFA_L2_SET_RX_MASK_REQ_MASK_PROMISCUOUS;

	if (bp->dev->flags & IFF_ALLMULTI) {
		vnic->rx_mask |= CFA_L2_SET_RX_MASK_REQ_MASK_ALL_MCAST;
		vnic->mc_list_count = 0;
	} else {
		u32 mask = 0;

		bnxt_mc_list_updated(bp, &mask);
		vnic->rx_mask |= mask;
	}

	rc = bnxt_cfg_rx_mode(bp);
	if (rc)
		goto err_out;

	rc = bnxt_hwrm_set_coal(bp);
	if (rc)
		netdev_warn(bp->dev, "HWRM set coalescing failure rc: %x\n",
				rc);

	if (BNXT_CHIP_TYPE_NITRO_A0(bp)) {
		rc = bnxt_setup_nitroa0_vnic(bp);
		if (rc)
			netdev_err(bp->dev, "Special vnic setup failure for NS2 A0 rc: %x\n",
				   rc);
	}

	if (BNXT_VF(bp)) {
		bnxt_hwrm_func_qcfg(bp);
		netdev_update_features(bp->dev);
	}

	return 0;

err_out:
	bnxt_hwrm_resource_free(bp, 0, true);

	return rc;
}

static int bnxt_shutdown_nic(struct bnxt *bp, bool irq_re_init)
{
	bnxt_hwrm_resource_free(bp, 1, irq_re_init);
	return 0;
}

static int bnxt_init_nic(struct bnxt *bp, bool irq_re_init)
{
	bnxt_init_cp_rings(bp);
	bnxt_init_rx_rings(bp);
	bnxt_init_tx_rings(bp);
	bnxt_init_ring_grps(bp, irq_re_init);
	bnxt_init_vnics(bp);

	return bnxt_init_chip(bp, irq_re_init);
}

static int bnxt_set_real_num_queues(struct bnxt *bp)
{
	int rc;
	struct net_device *dev = bp->dev;

	rc = netif_set_real_num_tx_queues(dev, bp->tx_nr_rings -
					  bp->tx_nr_rings_xdp);
	if (rc)
		return rc;

	rc = netif_set_real_num_rx_queues(dev, bp->rx_nr_rings);
	if (rc)
		return rc;

#ifdef CONFIG_RFS_ACCEL
	if (bp->flags & BNXT_FLAG_RFS)
		dev->rx_cpu_rmap = alloc_irq_cpu_rmap(bp->rx_nr_rings);
#endif

	return rc;
}

static int bnxt_trim_rings(struct bnxt *bp, int *rx, int *tx, int max,
			   bool shared)
{
	int _rx = *rx, _tx = *tx;

	if (shared) {
		*rx = min_t(int, _rx, max);
		*tx = min_t(int, _tx, max);
	} else {
		if (max < 2)
			return -ENOMEM;

		while (_rx + _tx > max) {
			if (_rx > _tx && _rx > 1)
				_rx--;
			else if (_tx > 1)
				_tx--;
		}
		*rx = _rx;
		*tx = _tx;
	}
	return 0;
}

static void bnxt_setup_msix(struct bnxt *bp)
{
	const int len = sizeof(bp->irq_tbl[0].name);
	struct net_device *dev = bp->dev;
	int tcs, i;

	tcs = netdev_get_num_tc(dev);
	if (tcs > 1) {
		int i, off, count;

		for (i = 0; i < tcs; i++) {
			count = bp->tx_nr_rings_per_tc;
			off = i * count;
			netdev_set_tc_queue(dev, i, count, off);
		}
	}

	for (i = 0; i < bp->cp_nr_rings; i++) {
		int map_idx = bnxt_cp_num_to_irq_num(bp, i);
		char *attr;

		if (bp->flags & BNXT_FLAG_SHARED_RINGS)
			attr = "TxRx";
		else if (i < bp->rx_nr_rings)
			attr = "rx";
		else
			attr = "tx";

		snprintf(bp->irq_tbl[map_idx].name, len, "%s-%s-%d", dev->name,
			 attr, i);
		bp->irq_tbl[map_idx].handler = bnxt_msix;
	}
}

static void bnxt_setup_inta(struct bnxt *bp)
{
	const int len = sizeof(bp->irq_tbl[0].name);

	if (netdev_get_num_tc(bp->dev))
		netdev_reset_tc(bp->dev);

	snprintf(bp->irq_tbl[0].name, len, "%s-%s-%d", bp->dev->name, "TxRx",
		 0);
	bp->irq_tbl[0].handler = bnxt_inta;
}

static int bnxt_setup_int_mode(struct bnxt *bp)
{
	int rc;

	if (bp->flags & BNXT_FLAG_USING_MSIX)
		bnxt_setup_msix(bp);
	else
		bnxt_setup_inta(bp);

	rc = bnxt_set_real_num_queues(bp);
	return rc;
}

#ifdef CONFIG_RFS_ACCEL
static unsigned int bnxt_get_max_func_rss_ctxs(struct bnxt *bp)
{
	return bp->hw_resc.max_rsscos_ctxs;
}

static unsigned int bnxt_get_max_func_vnics(struct bnxt *bp)
{
	return bp->hw_resc.max_vnics;
}
#endif

unsigned int bnxt_get_max_func_stat_ctxs(struct bnxt *bp)
{
	return bp->hw_resc.max_stat_ctxs;
}

unsigned int bnxt_get_max_func_cp_rings(struct bnxt *bp)
{
	return bp->hw_resc.max_cp_rings;
}

static unsigned int bnxt_get_max_func_cp_rings_for_en(struct bnxt *bp)
{
	unsigned int cp = bp->hw_resc.max_cp_rings;

	if (!(bp->flags & BNXT_FLAG_CHIP_P5))
		cp -= bnxt_get_ulp_msix_num(bp);

	return cp;
}

static unsigned int bnxt_get_max_func_irqs(struct bnxt *bp)
{
	struct bnxt_hw_resc *hw_resc = &bp->hw_resc;

	if (bp->flags & BNXT_FLAG_CHIP_P5)
		return min_t(unsigned int, hw_resc->max_irqs, hw_resc->max_nqs);

	return min_t(unsigned int, hw_resc->max_irqs, hw_resc->max_cp_rings);
}

static void bnxt_set_max_func_irqs(struct bnxt *bp, unsigned int max_irqs)
{
	bp->hw_resc.max_irqs = max_irqs;
}

unsigned int bnxt_get_avail_cp_rings_for_en(struct bnxt *bp)
{
	unsigned int cp;

	cp = bnxt_get_max_func_cp_rings_for_en(bp);
	if (bp->flags & BNXT_FLAG_CHIP_P5)
		return cp - bp->rx_nr_rings - bp->tx_nr_rings;
	else
		return cp - bp->cp_nr_rings;
}

unsigned int bnxt_get_avail_stat_ctxs_for_en(struct bnxt *bp)
{
	unsigned int stat;

	stat = bnxt_get_max_func_stat_ctxs(bp) - bnxt_get_ulp_stat_ctxs(bp);
	stat -= bp->cp_nr_rings;
	return stat;
}

int bnxt_get_avail_msix(struct bnxt *bp, int num)
{
	int max_cp = bnxt_get_max_func_cp_rings(bp);
	int max_irq = bnxt_get_max_func_irqs(bp);
	int total_req = bp->cp_nr_rings + num;
	int max_idx, avail_msix;

	max_idx = bp->total_irqs;
	if (!(bp->flags & BNXT_FLAG_CHIP_P5))
		max_idx = min_t(int, bp->total_irqs, max_cp);
	avail_msix = max_idx - bp->cp_nr_rings;
	if (!BNXT_NEW_RM(bp) || avail_msix >= num)
		return avail_msix;

	if (max_irq < total_req) {
		num = max_irq - bp->cp_nr_rings;
		if (num <= 0)
			return 0;
	}
	return num;
}

static int bnxt_get_num_msix(struct bnxt *bp)
{
	if (!BNXT_NEW_RM(bp))
		return bnxt_get_max_func_irqs(bp);

	return bnxt_nq_rings_in_use(bp);
}

static int bnxt_init_msix(struct bnxt *bp)
{
	int i, total_vecs, max, rc = 0, min = 1, ulp_msix;
	struct msix_entry *msix_ent;

	total_vecs = bnxt_get_num_msix(bp);
	max = bnxt_get_max_func_irqs(bp);
	if (total_vecs > max)
		total_vecs = max;

	if (!total_vecs)
		return 0;

	msix_ent = kcalloc(total_vecs, sizeof(struct msix_entry), GFP_KERNEL);
	if (!msix_ent)
		return -ENOMEM;

	for (i = 0; i < total_vecs; i++) {
		msix_ent[i].entry = i;
		msix_ent[i].vector = 0;
	}

	if (!(bp->flags & BNXT_FLAG_SHARED_RINGS))
		min = 2;

	total_vecs = pci_enable_msix_range(bp->pdev, msix_ent, min, total_vecs);
	ulp_msix = bnxt_get_ulp_msix_num(bp);
	if (total_vecs < 0 || total_vecs < ulp_msix) {
		rc = -ENODEV;
		goto msix_setup_exit;
	}

	bp->irq_tbl = kcalloc(total_vecs, sizeof(struct bnxt_irq), GFP_KERNEL);
	if (bp->irq_tbl) {
		for (i = 0; i < total_vecs; i++)
			bp->irq_tbl[i].vector = msix_ent[i].vector;

		bp->total_irqs = total_vecs;
		/* Trim rings based upon num of vectors allocated */
		rc = bnxt_trim_rings(bp, &bp->rx_nr_rings, &bp->tx_nr_rings,
				     total_vecs - ulp_msix, min == 1);
		if (rc)
			goto msix_setup_exit;

		bp->cp_nr_rings = (min == 1) ?
				  max_t(int, bp->tx_nr_rings, bp->rx_nr_rings) :
				  bp->tx_nr_rings + bp->rx_nr_rings;

	} else {
		rc = -ENOMEM;
		goto msix_setup_exit;
	}
	bp->flags |= BNXT_FLAG_USING_MSIX;
	kfree(msix_ent);
	return 0;

msix_setup_exit:
	netdev_err(bp->dev, "bnxt_init_msix err: %x\n", rc);
	kfree(bp->irq_tbl);
	bp->irq_tbl = NULL;
	pci_disable_msix(bp->pdev);
	kfree(msix_ent);
	return rc;
}

static int bnxt_init_inta(struct bnxt *bp)
{
	bp->irq_tbl = kcalloc(1, sizeof(struct bnxt_irq), GFP_KERNEL);
	if (!bp->irq_tbl)
		return -ENOMEM;

	bp->total_irqs = 1;
	bp->rx_nr_rings = 1;
	bp->tx_nr_rings = 1;
	bp->cp_nr_rings = 1;
	bp->flags |= BNXT_FLAG_SHARED_RINGS;
	bp->irq_tbl[0].vector = bp->pdev->irq;
	return 0;
}

static int bnxt_init_int_mode(struct bnxt *bp)
{
	int rc = 0;

	if (bp->flags & BNXT_FLAG_MSIX_CAP)
		rc = bnxt_init_msix(bp);

	if (!(bp->flags & BNXT_FLAG_USING_MSIX) && BNXT_PF(bp)) {
		/* fallback to INTA */
		rc = bnxt_init_inta(bp);
	}
	return rc;
}

static void bnxt_clear_int_mode(struct bnxt *bp)
{
	if (bp->flags & BNXT_FLAG_USING_MSIX)
		pci_disable_msix(bp->pdev);

	kfree(bp->irq_tbl);
	bp->irq_tbl = NULL;
	bp->flags &= ~BNXT_FLAG_USING_MSIX;
}

int bnxt_reserve_rings(struct bnxt *bp, bool irq_re_init)
{
	int tcs = netdev_get_num_tc(bp->dev);
	bool irq_cleared = false;
	int rc;

	if (!bnxt_need_reserve_rings(bp))
		return 0;

	if (irq_re_init && BNXT_NEW_RM(bp) &&
	    bnxt_get_num_msix(bp) != bp->total_irqs) {
		bnxt_ulp_irq_stop(bp);
		bnxt_clear_int_mode(bp);
		irq_cleared = true;
	}
	rc = __bnxt_reserve_rings(bp);
	if (irq_cleared) {
		if (!rc)
			rc = bnxt_init_int_mode(bp);
		bnxt_ulp_irq_restart(bp, rc);
	}
	if (rc) {
		netdev_err(bp->dev, "ring reservation/IRQ init failure rc: %d\n", rc);
		return rc;
	}
	if (tcs && (bp->tx_nr_rings_per_tc * tcs != bp->tx_nr_rings)) {
		netdev_err(bp->dev, "tx ring reservation failure\n");
		netdev_reset_tc(bp->dev);
		bp->tx_nr_rings_per_tc = bp->tx_nr_rings;
		return -ENOMEM;
	}
	return 0;
}

static void bnxt_free_irq(struct bnxt *bp)
{
	struct bnxt_irq *irq;
	int i;

#ifdef CONFIG_RFS_ACCEL
	free_irq_cpu_rmap(bp->dev->rx_cpu_rmap);
	bp->dev->rx_cpu_rmap = NULL;
#endif
	if (!bp->irq_tbl || !bp->bnapi)
		return;

	for (i = 0; i < bp->cp_nr_rings; i++) {
		int map_idx = bnxt_cp_num_to_irq_num(bp, i);

		irq = &bp->irq_tbl[map_idx];
		if (irq->requested) {
			if (irq->have_cpumask) {
				irq_set_affinity_hint(irq->vector, NULL);
				free_cpumask_var(irq->cpu_mask);
				irq->have_cpumask = 0;
			}
			free_irq(irq->vector, bp->bnapi[i]);
		}

		irq->requested = 0;
	}
}

static int bnxt_request_irq(struct bnxt *bp)
{
	int i, j, rc = 0;
	unsigned long flags = 0;
#ifdef CONFIG_RFS_ACCEL
	struct cpu_rmap *rmap;
#endif

	rc = bnxt_setup_int_mode(bp);
	if (rc) {
		netdev_err(bp->dev, "bnxt_setup_int_mode err: %x\n",
			   rc);
		return rc;
	}
#ifdef CONFIG_RFS_ACCEL
	rmap = bp->dev->rx_cpu_rmap;
#endif
	if (!(bp->flags & BNXT_FLAG_USING_MSIX))
		flags = IRQF_SHARED;

	for (i = 0, j = 0; i < bp->cp_nr_rings; i++) {
		int map_idx = bnxt_cp_num_to_irq_num(bp, i);
		struct bnxt_irq *irq = &bp->irq_tbl[map_idx];

#ifdef CONFIG_RFS_ACCEL
		if (rmap && bp->bnapi[i]->rx_ring) {
			rc = irq_cpu_rmap_add(rmap, irq->vector);
			if (rc)
				netdev_warn(bp->dev, "failed adding irq rmap for ring %d\n",
					    j);
			j++;
		}
#endif
		rc = request_irq(irq->vector, irq->handler, flags, irq->name,
				 bp->bnapi[i]);
		if (rc)
			break;

		irq->requested = 1;

		if (zalloc_cpumask_var(&irq->cpu_mask, GFP_KERNEL)) {
			int numa_node = dev_to_node(&bp->pdev->dev);

			irq->have_cpumask = 1;
			cpumask_set_cpu(cpumask_local_spread(i, numa_node),
					irq->cpu_mask);
			rc = irq_set_affinity_hint(irq->vector, irq->cpu_mask);
			if (rc) {
				netdev_warn(bp->dev,
					    "Set affinity failed, IRQ = %d\n",
					    irq->vector);
				break;
			}
		}
	}
	return rc;
}

static void bnxt_del_napi(struct bnxt *bp)
{
	int i;

	if (!bp->bnapi)
		return;

	for (i = 0; i < bp->cp_nr_rings; i++) {
		struct bnxt_napi *bnapi = bp->bnapi[i];

		napi_hash_del(&bnapi->napi);
		netif_napi_del(&bnapi->napi);
	}
	/* We called napi_hash_del() before netif_napi_del(), we need
	 * to respect an RCU grace period before freeing napi structures.
	 */
	synchronize_net();
}

static void bnxt_init_napi(struct bnxt *bp)
{
	int i;
	unsigned int cp_nr_rings = bp->cp_nr_rings;
	struct bnxt_napi *bnapi;

	if (bp->flags & BNXT_FLAG_USING_MSIX) {
		int (*poll_fn)(struct napi_struct *, int) = bnxt_poll;

		if (bp->flags & BNXT_FLAG_CHIP_P5)
			poll_fn = bnxt_poll_p5;
		else if (BNXT_CHIP_TYPE_NITRO_A0(bp))
			cp_nr_rings--;
		for (i = 0; i < cp_nr_rings; i++) {
			bnapi = bp->bnapi[i];
			netif_napi_add(bp->dev, &bnapi->napi, poll_fn, 64);
		}
		if (BNXT_CHIP_TYPE_NITRO_A0(bp)) {
			bnapi = bp->bnapi[cp_nr_rings];
			netif_napi_add(bp->dev, &bnapi->napi,
				       bnxt_poll_nitroa0, 64);
		}
	} else {
		bnapi = bp->bnapi[0];
		netif_napi_add(bp->dev, &bnapi->napi, bnxt_poll, 64);
	}
}

static void bnxt_disable_napi(struct bnxt *bp)
{
	int i;

	if (!bp->bnapi)
		return;

	for (i = 0; i < bp->cp_nr_rings; i++) {
		struct bnxt_cp_ring_info *cpr = &bp->bnapi[i]->cp_ring;

		if (bp->bnapi[i]->rx_ring)
			cancel_work_sync(&cpr->dim.work);

		napi_disable(&bp->bnapi[i]->napi);
	}
}

static void bnxt_enable_napi(struct bnxt *bp)
{
	int i;

	for (i = 0; i < bp->cp_nr_rings; i++) {
		struct bnxt_cp_ring_info *cpr = &bp->bnapi[i]->cp_ring;
		bp->bnapi[i]->in_reset = false;

		if (bp->bnapi[i]->rx_ring) {
			INIT_WORK(&cpr->dim.work, bnxt_dim_work);
			cpr->dim.mode = NET_DIM_CQ_PERIOD_MODE_START_FROM_EQE;
		}
		napi_enable(&bp->bnapi[i]->napi);
	}
}

void bnxt_tx_disable(struct bnxt *bp)
{
	int i;
	struct bnxt_tx_ring_info *txr;

	if (bp->tx_ring) {
		for (i = 0; i < bp->tx_nr_rings; i++) {
			txr = &bp->tx_ring[i];
			txr->dev_state = BNXT_DEV_STATE_CLOSING;
		}
	}
	/* Stop all TX queues */
	netif_tx_disable(bp->dev);
	netif_carrier_off(bp->dev);
}

void bnxt_tx_enable(struct bnxt *bp)
{
	int i;
	struct bnxt_tx_ring_info *txr;

	for (i = 0; i < bp->tx_nr_rings; i++) {
		txr = &bp->tx_ring[i];
		txr->dev_state = 0;
	}
	netif_tx_wake_all_queues(bp->dev);
	if (bp->link_info.link_up)
		netif_carrier_on(bp->dev);
}

static void bnxt_report_link(struct bnxt *bp)
{
	if (bp->link_info.link_up) {
		const char *duplex;
		const char *flow_ctrl;
		u32 speed;
		u16 fec;

		netif_carrier_on(bp->dev);
		if (bp->link_info.duplex == BNXT_LINK_DUPLEX_FULL)
			duplex = "full";
		else
			duplex = "half";
		if (bp->link_info.pause == BNXT_LINK_PAUSE_BOTH)
			flow_ctrl = "ON - receive & transmit";
		else if (bp->link_info.pause == BNXT_LINK_PAUSE_TX)
			flow_ctrl = "ON - transmit";
		else if (bp->link_info.pause == BNXT_LINK_PAUSE_RX)
			flow_ctrl = "ON - receive";
		else
			flow_ctrl = "none";
		speed = bnxt_fw_to_ethtool_speed(bp->link_info.link_speed);
		netdev_info(bp->dev, "NIC Link is Up, %u Mbps %s duplex, Flow control: %s\n",
			    speed, duplex, flow_ctrl);
		if (bp->flags & BNXT_FLAG_EEE_CAP)
			netdev_info(bp->dev, "EEE is %s\n",
				    bp->eee.eee_active ? "active" :
							 "not active");
		fec = bp->link_info.fec_cfg;
		if (!(fec & PORT_PHY_QCFG_RESP_FEC_CFG_FEC_NONE_SUPPORTED))
			netdev_info(bp->dev, "FEC autoneg %s encodings: %s\n",
				    (fec & BNXT_FEC_AUTONEG) ? "on" : "off",
				    (fec & BNXT_FEC_ENC_BASE_R) ? "BaseR" :
				     (fec & BNXT_FEC_ENC_RS) ? "RS" : "None");
	} else {
		netif_carrier_off(bp->dev);
		netdev_err(bp->dev, "NIC Link is Down\n");
	}
}

static int bnxt_hwrm_phy_qcaps(struct bnxt *bp)
{
	int rc = 0;
	struct hwrm_port_phy_qcaps_input req = {0};
	struct hwrm_port_phy_qcaps_output *resp = bp->hwrm_cmd_resp_addr;
	struct bnxt_link_info *link_info = &bp->link_info;

	if (bp->hwrm_spec_code < 0x10201)
		return 0;

	bnxt_hwrm_cmd_hdr_init(bp, &req, HWRM_PORT_PHY_QCAPS, -1, -1);

	mutex_lock(&bp->hwrm_cmd_lock);
	rc = _hwrm_send_message(bp, &req, sizeof(req), HWRM_CMD_TIMEOUT);
	if (rc)
		goto hwrm_phy_qcaps_exit;

	if (resp->flags & PORT_PHY_QCAPS_RESP_FLAGS_EEE_SUPPORTED) {
		struct ethtool_eee *eee = &bp->eee;
		u16 fw_speeds = le16_to_cpu(resp->supported_speeds_eee_mode);

		bp->flags |= BNXT_FLAG_EEE_CAP;
		eee->supported = _bnxt_fw_to_ethtool_adv_spds(fw_speeds, 0);
		bp->lpi_tmr_lo = le32_to_cpu(resp->tx_lpi_timer_low) &
				 PORT_PHY_QCAPS_RESP_TX_LPI_TIMER_LOW_MASK;
		bp->lpi_tmr_hi = le32_to_cpu(resp->valid_tx_lpi_timer_high) &
				 PORT_PHY_QCAPS_RESP_TX_LPI_TIMER_HIGH_MASK;
	}
	if (resp->flags & PORT_PHY_QCAPS_RESP_FLAGS_EXTERNAL_LPBK_SUPPORTED) {
		if (bp->test_info)
			bp->test_info->flags |= BNXT_TEST_FL_EXT_LPBK;
	}
	if (resp->supported_speeds_auto_mode)
		link_info->support_auto_speeds =
			le16_to_cpu(resp->supported_speeds_auto_mode);

	bp->port_count = resp->port_cnt;

hwrm_phy_qcaps_exit:
	mutex_unlock(&bp->hwrm_cmd_lock);
	return rc;
}

static int bnxt_update_link(struct bnxt *bp, bool chng_link_state)
{
	int rc = 0;
	struct bnxt_link_info *link_info = &bp->link_info;
	struct hwrm_port_phy_qcfg_input req = {0};
	struct hwrm_port_phy_qcfg_output *resp = bp->hwrm_cmd_resp_addr;
	u8 link_up = link_info->link_up;
	u16 diff;

	bnxt_hwrm_cmd_hdr_init(bp, &req, HWRM_PORT_PHY_QCFG, -1, -1);

	mutex_lock(&bp->hwrm_cmd_lock);
	rc = _hwrm_send_message(bp, &req, sizeof(req), HWRM_CMD_TIMEOUT);
	if (rc) {
		mutex_unlock(&bp->hwrm_cmd_lock);
		return rc;
	}

	memcpy(&link_info->phy_qcfg_resp, resp, sizeof(*resp));
	link_info->phy_link_status = resp->link;
	link_info->duplex = resp->duplex_cfg;
	if (bp->hwrm_spec_code >= 0x10800)
		link_info->duplex = resp->duplex_state;
	link_info->pause = resp->pause;
	link_info->auto_mode = resp->auto_mode;
	link_info->auto_pause_setting = resp->auto_pause;
	link_info->lp_pause = resp->link_partner_adv_pause;
	link_info->force_pause_setting = resp->force_pause;
	link_info->duplex_setting = resp->duplex_cfg;
	if (link_info->phy_link_status == BNXT_LINK_LINK)
		link_info->link_speed = le16_to_cpu(resp->link_speed);
	else
		link_info->link_speed = 0;
	link_info->force_link_speed = le16_to_cpu(resp->force_link_speed);
	link_info->support_speeds = le16_to_cpu(resp->support_speeds);
	link_info->auto_link_speeds = le16_to_cpu(resp->auto_link_speed_mask);
	link_info->lp_auto_link_speeds =
		le16_to_cpu(resp->link_partner_adv_speeds);
	link_info->preemphasis = le32_to_cpu(resp->preemphasis);
	link_info->phy_ver[0] = resp->phy_maj;
	link_info->phy_ver[1] = resp->phy_min;
	link_info->phy_ver[2] = resp->phy_bld;
	link_info->media_type = resp->media_type;
	link_info->phy_type = resp->phy_type;
	link_info->transceiver = resp->xcvr_pkg_type;
	link_info->phy_addr = resp->eee_config_phy_addr &
			      PORT_PHY_QCFG_RESP_PHY_ADDR_MASK;
	link_info->module_status = resp->module_status;

	if (bp->flags & BNXT_FLAG_EEE_CAP) {
		struct ethtool_eee *eee = &bp->eee;
		u16 fw_speeds;

		eee->eee_active = 0;
		if (resp->eee_config_phy_addr &
		    PORT_PHY_QCFG_RESP_EEE_CONFIG_EEE_ACTIVE) {
			eee->eee_active = 1;
			fw_speeds = le16_to_cpu(
				resp->link_partner_adv_eee_link_speed_mask);
			eee->lp_advertised =
				_bnxt_fw_to_ethtool_adv_spds(fw_speeds, 0);
		}

		/* Pull initial EEE config */
		if (!chng_link_state) {
			if (resp->eee_config_phy_addr &
			    PORT_PHY_QCFG_RESP_EEE_CONFIG_EEE_ENABLED)
				eee->eee_enabled = 1;

			fw_speeds = le16_to_cpu(resp->adv_eee_link_speed_mask);
			eee->advertised =
				_bnxt_fw_to_ethtool_adv_spds(fw_speeds, 0);

			if (resp->eee_config_phy_addr &
			    PORT_PHY_QCFG_RESP_EEE_CONFIG_EEE_TX_LPI) {
				__le32 tmr;

				eee->tx_lpi_enabled = 1;
				tmr = resp->xcvr_identifier_type_tx_lpi_timer;
				eee->tx_lpi_timer = le32_to_cpu(tmr) &
					PORT_PHY_QCFG_RESP_TX_LPI_TIMER_MASK;
			}
		}
	}

	link_info->fec_cfg = PORT_PHY_QCFG_RESP_FEC_CFG_FEC_NONE_SUPPORTED;
	if (bp->hwrm_spec_code >= 0x10504)
		link_info->fec_cfg = le16_to_cpu(resp->fec_cfg);

	/* TODO: need to add more logic to report VF link */
	if (chng_link_state) {
		if (link_info->phy_link_status == BNXT_LINK_LINK)
			link_info->link_up = 1;
		else
			link_info->link_up = 0;
		if (link_up != link_info->link_up)
			bnxt_report_link(bp);
	} else {
		/* alwasy link down if not require to update link state */
		link_info->link_up = 0;
	}
	mutex_unlock(&bp->hwrm_cmd_lock);

	if (!BNXT_SINGLE_PF(bp))
		return 0;

	diff = link_info->support_auto_speeds ^ link_info->advertising;
	if ((link_info->support_auto_speeds | diff) !=
	    link_info->support_auto_speeds) {
		/* An advertised speed is no longer supported, so we need to
		 * update the advertisement settings.  Caller holds RTNL
		 * so we can modify link settings.
		 */
		link_info->advertising = link_info->support_auto_speeds;
		if (link_info->autoneg & BNXT_AUTONEG_SPEED)
			bnxt_hwrm_set_link_setting(bp, true, false);
	}
	return 0;
}

static void bnxt_get_port_module_status(struct bnxt *bp)
{
	struct bnxt_link_info *link_info = &bp->link_info;
	struct hwrm_port_phy_qcfg_output *resp = &link_info->phy_qcfg_resp;
	u8 module_status;

	if (bnxt_update_link(bp, true))
		return;

	module_status = link_info->module_status;
	switch (module_status) {
	case PORT_PHY_QCFG_RESP_MODULE_STATUS_DISABLETX:
	case PORT_PHY_QCFG_RESP_MODULE_STATUS_PWRDOWN:
	case PORT_PHY_QCFG_RESP_MODULE_STATUS_WARNINGMSG:
		netdev_warn(bp->dev, "Unqualified SFP+ module detected on port %d\n",
			    bp->pf.port_id);
		if (bp->hwrm_spec_code >= 0x10201) {
			netdev_warn(bp->dev, "Module part number %s\n",
				    resp->phy_vendor_partnumber);
		}
		if (module_status == PORT_PHY_QCFG_RESP_MODULE_STATUS_DISABLETX)
			netdev_warn(bp->dev, "TX is disabled\n");
		if (module_status == PORT_PHY_QCFG_RESP_MODULE_STATUS_PWRDOWN)
			netdev_warn(bp->dev, "SFP+ module is shutdown\n");
	}
}

static void
bnxt_hwrm_set_pause_common(struct bnxt *bp, struct hwrm_port_phy_cfg_input *req)
{
	if (bp->link_info.autoneg & BNXT_AUTONEG_FLOW_CTRL) {
		if (bp->hwrm_spec_code >= 0x10201)
			req->auto_pause =
				PORT_PHY_CFG_REQ_AUTO_PAUSE_AUTONEG_PAUSE;
		if (bp->link_info.req_flow_ctrl & BNXT_LINK_PAUSE_RX)
			req->auto_pause |= PORT_PHY_CFG_REQ_AUTO_PAUSE_RX;
		if (bp->link_info.req_flow_ctrl & BNXT_LINK_PAUSE_TX)
			req->auto_pause |= PORT_PHY_CFG_REQ_AUTO_PAUSE_TX;
		req->enables |=
			cpu_to_le32(PORT_PHY_CFG_REQ_ENABLES_AUTO_PAUSE);
	} else {
		if (bp->link_info.req_flow_ctrl & BNXT_LINK_PAUSE_RX)
			req->force_pause |= PORT_PHY_CFG_REQ_FORCE_PAUSE_RX;
		if (bp->link_info.req_flow_ctrl & BNXT_LINK_PAUSE_TX)
			req->force_pause |= PORT_PHY_CFG_REQ_FORCE_PAUSE_TX;
		req->enables |=
			cpu_to_le32(PORT_PHY_CFG_REQ_ENABLES_FORCE_PAUSE);
		if (bp->hwrm_spec_code >= 0x10201) {
			req->auto_pause = req->force_pause;
			req->enables |= cpu_to_le32(
				PORT_PHY_CFG_REQ_ENABLES_AUTO_PAUSE);
		}
	}
}

static void bnxt_hwrm_set_link_common(struct bnxt *bp,
				      struct hwrm_port_phy_cfg_input *req)
{
	u8 autoneg = bp->link_info.autoneg;
	u16 fw_link_speed = bp->link_info.req_link_speed;
	u16 advertising = bp->link_info.advertising;

	if (autoneg & BNXT_AUTONEG_SPEED) {
		req->auto_mode |=
			PORT_PHY_CFG_REQ_AUTO_MODE_SPEED_MASK;

		req->enables |= cpu_to_le32(
			PORT_PHY_CFG_REQ_ENABLES_AUTO_LINK_SPEED_MASK);
		req->auto_link_speed_mask = cpu_to_le16(advertising);

		req->enables |= cpu_to_le32(PORT_PHY_CFG_REQ_ENABLES_AUTO_MODE);
		req->flags |=
			cpu_to_le32(PORT_PHY_CFG_REQ_FLAGS_RESTART_AUTONEG);
	} else {
		req->force_link_speed = cpu_to_le16(fw_link_speed);
		req->flags |= cpu_to_le32(PORT_PHY_CFG_REQ_FLAGS_FORCE);
	}

	/* tell chimp that the setting takes effect immediately */
	req->flags |= cpu_to_le32(PORT_PHY_CFG_REQ_FLAGS_RESET_PHY);
}

int bnxt_hwrm_set_pause(struct bnxt *bp)
{
	struct hwrm_port_phy_cfg_input req = {0};
	int rc;

	bnxt_hwrm_cmd_hdr_init(bp, &req, HWRM_PORT_PHY_CFG, -1, -1);
	bnxt_hwrm_set_pause_common(bp, &req);

	if ((bp->link_info.autoneg & BNXT_AUTONEG_FLOW_CTRL) ||
	    bp->link_info.force_link_chng)
		bnxt_hwrm_set_link_common(bp, &req);

	mutex_lock(&bp->hwrm_cmd_lock);
	rc = _hwrm_send_message(bp, &req, sizeof(req), HWRM_CMD_TIMEOUT);
	if (!rc && !(bp->link_info.autoneg & BNXT_AUTONEG_FLOW_CTRL)) {
		/* since changing of pause setting doesn't trigger any link
		 * change event, the driver needs to update the current pause
		 * result upon successfully return of the phy_cfg command
		 */
		bp->link_info.pause =
		bp->link_info.force_pause_setting = bp->link_info.req_flow_ctrl;
		bp->link_info.auto_pause_setting = 0;
		if (!bp->link_info.force_link_chng)
			bnxt_report_link(bp);
	}
	bp->link_info.force_link_chng = false;
	mutex_unlock(&bp->hwrm_cmd_lock);
	return rc;
}

static void bnxt_hwrm_set_eee(struct bnxt *bp,
			      struct hwrm_port_phy_cfg_input *req)
{
	struct ethtool_eee *eee = &bp->eee;

	if (eee->eee_enabled) {
		u16 eee_speeds;
		u32 flags = PORT_PHY_CFG_REQ_FLAGS_EEE_ENABLE;

		if (eee->tx_lpi_enabled)
			flags |= PORT_PHY_CFG_REQ_FLAGS_EEE_TX_LPI_ENABLE;
		else
			flags |= PORT_PHY_CFG_REQ_FLAGS_EEE_TX_LPI_DISABLE;

		req->flags |= cpu_to_le32(flags);
		eee_speeds = bnxt_get_fw_auto_link_speeds(eee->advertised);
		req->eee_link_speed_mask = cpu_to_le16(eee_speeds);
		req->tx_lpi_timer = cpu_to_le32(eee->tx_lpi_timer);
	} else {
		req->flags |= cpu_to_le32(PORT_PHY_CFG_REQ_FLAGS_EEE_DISABLE);
	}
}

int bnxt_hwrm_set_link_setting(struct bnxt *bp, bool set_pause, bool set_eee)
{
	struct hwrm_port_phy_cfg_input req = {0};

	bnxt_hwrm_cmd_hdr_init(bp, &req, HWRM_PORT_PHY_CFG, -1, -1);
	if (set_pause)
		bnxt_hwrm_set_pause_common(bp, &req);

	bnxt_hwrm_set_link_common(bp, &req);

	if (set_eee)
		bnxt_hwrm_set_eee(bp, &req);
	return hwrm_send_message(bp, &req, sizeof(req), HWRM_CMD_TIMEOUT);
}

static int bnxt_hwrm_shutdown_link(struct bnxt *bp)
{
	struct hwrm_port_phy_cfg_input req = {0};

	if (!BNXT_SINGLE_PF(bp))
		return 0;

	if (pci_num_vf(bp->pdev))
		return 0;

	bnxt_hwrm_cmd_hdr_init(bp, &req, HWRM_PORT_PHY_CFG, -1, -1);
	req.flags = cpu_to_le32(PORT_PHY_CFG_REQ_FLAGS_FORCE_LINK_DWN);
	return hwrm_send_message(bp, &req, sizeof(req), HWRM_CMD_TIMEOUT);
}

static int bnxt_hwrm_if_change(struct bnxt *bp, bool up)
{
	struct hwrm_func_drv_if_change_output *resp = bp->hwrm_cmd_resp_addr;
	struct hwrm_func_drv_if_change_input req = {0};
	bool resc_reinit = false;
	int rc;

	if (!(bp->fw_cap & BNXT_FW_CAP_IF_CHANGE))
		return 0;

	bnxt_hwrm_cmd_hdr_init(bp, &req, HWRM_FUNC_DRV_IF_CHANGE, -1, -1);
	if (up)
		req.flags = cpu_to_le32(FUNC_DRV_IF_CHANGE_REQ_FLAGS_UP);
	mutex_lock(&bp->hwrm_cmd_lock);
	rc = _hwrm_send_message(bp, &req, sizeof(req), HWRM_CMD_TIMEOUT);
	if (!rc && (resp->flags &
		    cpu_to_le32(FUNC_DRV_IF_CHANGE_RESP_FLAGS_RESC_CHANGE)))
		resc_reinit = true;
	mutex_unlock(&bp->hwrm_cmd_lock);

	if (up && resc_reinit && BNXT_NEW_RM(bp)) {
		struct bnxt_hw_resc *hw_resc = &bp->hw_resc;

		rc = bnxt_hwrm_func_resc_qcaps(bp, true);
		hw_resc->resv_cp_rings = 0;
		hw_resc->resv_stat_ctxs = 0;
		hw_resc->resv_irqs = 0;
		hw_resc->resv_tx_rings = 0;
		hw_resc->resv_rx_rings = 0;
		hw_resc->resv_hw_ring_grps = 0;
		hw_resc->resv_vnics = 0;
		bp->tx_nr_rings = 0;
		bp->rx_nr_rings = 0;
	}
	return rc;
}

static int bnxt_hwrm_port_led_qcaps(struct bnxt *bp)
{
	struct hwrm_port_led_qcaps_output *resp = bp->hwrm_cmd_resp_addr;
	struct hwrm_port_led_qcaps_input req = {0};
	struct bnxt_pf_info *pf = &bp->pf;
	int rc;

	if (BNXT_VF(bp) || bp->hwrm_spec_code < 0x10601)
		return 0;

	bnxt_hwrm_cmd_hdr_init(bp, &req, HWRM_PORT_LED_QCAPS, -1, -1);
	req.port_id = cpu_to_le16(pf->port_id);
	mutex_lock(&bp->hwrm_cmd_lock);
	rc = _hwrm_send_message(bp, &req, sizeof(req), HWRM_CMD_TIMEOUT);
	if (rc) {
		mutex_unlock(&bp->hwrm_cmd_lock);
		return rc;
	}
	if (resp->num_leds > 0 && resp->num_leds < BNXT_MAX_LED) {
		int i;

		bp->num_leds = resp->num_leds;
		memcpy(bp->leds, &resp->led0_id, sizeof(bp->leds[0]) *
						 bp->num_leds);
		for (i = 0; i < bp->num_leds; i++) {
			struct bnxt_led_info *led = &bp->leds[i];
			__le16 caps = led->led_state_caps;

			if (!led->led_group_id ||
			    !BNXT_LED_ALT_BLINK_CAP(caps)) {
				bp->num_leds = 0;
				break;
			}
		}
	}
	mutex_unlock(&bp->hwrm_cmd_lock);
	return 0;
}

int bnxt_hwrm_alloc_wol_fltr(struct bnxt *bp)
{
	struct hwrm_wol_filter_alloc_input req = {0};
	struct hwrm_wol_filter_alloc_output *resp = bp->hwrm_cmd_resp_addr;
	int rc;

	bnxt_hwrm_cmd_hdr_init(bp, &req, HWRM_WOL_FILTER_ALLOC, -1, -1);
	req.port_id = cpu_to_le16(bp->pf.port_id);
	req.wol_type = WOL_FILTER_ALLOC_REQ_WOL_TYPE_MAGICPKT;
	req.enables = cpu_to_le32(WOL_FILTER_ALLOC_REQ_ENABLES_MAC_ADDRESS);
	memcpy(req.mac_address, bp->dev->dev_addr, ETH_ALEN);
	mutex_lock(&bp->hwrm_cmd_lock);
	rc = _hwrm_send_message(bp, &req, sizeof(req), HWRM_CMD_TIMEOUT);
	if (!rc)
		bp->wol_filter_id = resp->wol_filter_id;
	mutex_unlock(&bp->hwrm_cmd_lock);
	return rc;
}

int bnxt_hwrm_free_wol_fltr(struct bnxt *bp)
{
	struct hwrm_wol_filter_free_input req = {0};
	int rc;

	bnxt_hwrm_cmd_hdr_init(bp, &req, HWRM_WOL_FILTER_FREE, -1, -1);
	req.port_id = cpu_to_le16(bp->pf.port_id);
	req.enables = cpu_to_le32(WOL_FILTER_FREE_REQ_ENABLES_WOL_FILTER_ID);
	req.wol_filter_id = bp->wol_filter_id;
	rc = hwrm_send_message(bp, &req, sizeof(req), HWRM_CMD_TIMEOUT);
	return rc;
}

static u16 bnxt_hwrm_get_wol_fltrs(struct bnxt *bp, u16 handle)
{
	struct hwrm_wol_filter_qcfg_input req = {0};
	struct hwrm_wol_filter_qcfg_output *resp = bp->hwrm_cmd_resp_addr;
	u16 next_handle = 0;
	int rc;

	bnxt_hwrm_cmd_hdr_init(bp, &req, HWRM_WOL_FILTER_QCFG, -1, -1);
	req.port_id = cpu_to_le16(bp->pf.port_id);
	req.handle = cpu_to_le16(handle);
	mutex_lock(&bp->hwrm_cmd_lock);
	rc = _hwrm_send_message(bp, &req, sizeof(req), HWRM_CMD_TIMEOUT);
	if (!rc) {
		next_handle = le16_to_cpu(resp->next_handle);
		if (next_handle != 0) {
			if (resp->wol_type ==
			    WOL_FILTER_ALLOC_REQ_WOL_TYPE_MAGICPKT) {
				bp->wol = 1;
				bp->wol_filter_id = resp->wol_filter_id;
			}
		}
	}
	mutex_unlock(&bp->hwrm_cmd_lock);
	return next_handle;
}

static void bnxt_get_wol_settings(struct bnxt *bp)
{
	u16 handle = 0;

	if (!BNXT_PF(bp) || !(bp->flags & BNXT_FLAG_WOL_CAP))
		return;

	do {
		handle = bnxt_hwrm_get_wol_fltrs(bp, handle);
	} while (handle && handle != 0xffff);
}

#ifdef CONFIG_BNXT_HWMON
static ssize_t bnxt_show_temp(struct device *dev,
			      struct device_attribute *devattr, char *buf)
{
	struct hwrm_temp_monitor_query_input req = {0};
	struct hwrm_temp_monitor_query_output *resp;
	struct bnxt *bp = dev_get_drvdata(dev);
	u32 temp = 0;

	resp = bp->hwrm_cmd_resp_addr;
	bnxt_hwrm_cmd_hdr_init(bp, &req, HWRM_TEMP_MONITOR_QUERY, -1, -1);
	mutex_lock(&bp->hwrm_cmd_lock);
	if (!_hwrm_send_message(bp, &req, sizeof(req), HWRM_CMD_TIMEOUT))
		temp = resp->temp * 1000; /* display millidegree */
	mutex_unlock(&bp->hwrm_cmd_lock);

	return sprintf(buf, "%u\n", temp);
}
static SENSOR_DEVICE_ATTR(temp1_input, 0444, bnxt_show_temp, NULL, 0);

static struct attribute *bnxt_attrs[] = {
	&sensor_dev_attr_temp1_input.dev_attr.attr,
	NULL
};
ATTRIBUTE_GROUPS(bnxt);

static void bnxt_hwmon_close(struct bnxt *bp)
{
	if (bp->hwmon_dev) {
		hwmon_device_unregister(bp->hwmon_dev);
		bp->hwmon_dev = NULL;
	}
}

static void bnxt_hwmon_open(struct bnxt *bp)
{
	struct pci_dev *pdev = bp->pdev;

	bp->hwmon_dev = hwmon_device_register_with_groups(&pdev->dev,
							  DRV_MODULE_NAME, bp,
							  bnxt_groups);
	if (IS_ERR(bp->hwmon_dev)) {
		bp->hwmon_dev = NULL;
		dev_warn(&pdev->dev, "Cannot register hwmon device\n");
	}
}
#else
static void bnxt_hwmon_close(struct bnxt *bp)
{
}

static void bnxt_hwmon_open(struct bnxt *bp)
{
}
#endif

static bool bnxt_eee_config_ok(struct bnxt *bp)
{
	struct ethtool_eee *eee = &bp->eee;
	struct bnxt_link_info *link_info = &bp->link_info;

	if (!(bp->flags & BNXT_FLAG_EEE_CAP))
		return true;

	if (eee->eee_enabled) {
		u32 advertising =
			_bnxt_fw_to_ethtool_adv_spds(link_info->advertising, 0);

		if (!(link_info->autoneg & BNXT_AUTONEG_SPEED)) {
			eee->eee_enabled = 0;
			return false;
		}
		if (eee->advertised & ~advertising) {
			eee->advertised = advertising & eee->supported;
			return false;
		}
	}
	return true;
}

static int bnxt_update_phy_setting(struct bnxt *bp)
{
	int rc;
	bool update_link = false;
	bool update_pause = false;
	bool update_eee = false;
	struct bnxt_link_info *link_info = &bp->link_info;

	rc = bnxt_update_link(bp, true);
	if (rc) {
		netdev_err(bp->dev, "failed to update link (rc: %x)\n",
			   rc);
		return rc;
	}
	if (!BNXT_SINGLE_PF(bp))
		return 0;

	if ((link_info->autoneg & BNXT_AUTONEG_FLOW_CTRL) &&
	    (link_info->auto_pause_setting & BNXT_LINK_PAUSE_BOTH) !=
	    link_info->req_flow_ctrl)
		update_pause = true;
	if (!(link_info->autoneg & BNXT_AUTONEG_FLOW_CTRL) &&
	    link_info->force_pause_setting != link_info->req_flow_ctrl)
		update_pause = true;
	if (!(link_info->autoneg & BNXT_AUTONEG_SPEED)) {
		if (BNXT_AUTO_MODE(link_info->auto_mode))
			update_link = true;
		if (link_info->req_link_speed != link_info->force_link_speed)
			update_link = true;
		if (link_info->req_duplex != link_info->duplex_setting)
			update_link = true;
	} else {
		if (link_info->auto_mode == BNXT_LINK_AUTO_NONE)
			update_link = true;
		if (link_info->advertising != link_info->auto_link_speeds)
			update_link = true;
	}

	/* The last close may have shutdown the link, so need to call
	 * PHY_CFG to bring it back up.
	 */
	if (!netif_carrier_ok(bp->dev))
		update_link = true;

	if (!bnxt_eee_config_ok(bp))
		update_eee = true;

	if (update_link)
		rc = bnxt_hwrm_set_link_setting(bp, update_pause, update_eee);
	else if (update_pause)
		rc = bnxt_hwrm_set_pause(bp);
	if (rc) {
		netdev_err(bp->dev, "failed to update phy setting (rc: %x)\n",
			   rc);
		return rc;
	}

	return rc;
}

/* Common routine to pre-map certain register block to different GRC window.
 * A PF has 16 4K windows and a VF has 4 4K windows. However, only 15 windows
 * in PF and 3 windows in VF that can be customized to map in different
 * register blocks.
 */
static void bnxt_preset_reg_win(struct bnxt *bp)
{
	if (BNXT_PF(bp)) {
		/* CAG registers map to GRC window #4 */
		writel(BNXT_CAG_REG_BASE,
		       bp->bar0 + BNXT_GRCPF_REG_WINDOW_BASE_OUT + 12);
	}
}

static int bnxt_init_dflt_ring_mode(struct bnxt *bp);

static int __bnxt_open_nic(struct bnxt *bp, bool irq_re_init, bool link_re_init)
{
	int rc = 0;

	bnxt_preset_reg_win(bp);
	netif_carrier_off(bp->dev);
	if (irq_re_init) {
		/* Reserve rings now if none were reserved at driver probe. */
		rc = bnxt_init_dflt_ring_mode(bp);
		if (rc) {
			netdev_err(bp->dev, "Failed to reserve default rings at open\n");
			return rc;
		}
	}
	rc = bnxt_reserve_rings(bp, irq_re_init);
	if (rc)
		return rc;
	if ((bp->flags & BNXT_FLAG_RFS) &&
	    !(bp->flags & BNXT_FLAG_USING_MSIX)) {
		/* disable RFS if falling back to INTA */
		bp->dev->hw_features &= ~NETIF_F_NTUPLE;
		bp->flags &= ~BNXT_FLAG_RFS;
	}

	rc = bnxt_alloc_mem(bp, irq_re_init);
	if (rc) {
		netdev_err(bp->dev, "bnxt_alloc_mem err: %x\n", rc);
		goto open_err_free_mem;
	}

	if (irq_re_init) {
		bnxt_init_napi(bp);
		rc = bnxt_request_irq(bp);
		if (rc) {
			netdev_err(bp->dev, "bnxt_request_irq err: %x\n", rc);
			goto open_err_irq;
		}
	}

	bnxt_enable_napi(bp);
	bnxt_debug_dev_init(bp);

	rc = bnxt_init_nic(bp, irq_re_init);
	if (rc) {
		netdev_err(bp->dev, "bnxt_init_nic err: %x\n", rc);
		goto open_err;
	}

	if (link_re_init) {
		mutex_lock(&bp->link_lock);
		rc = bnxt_update_phy_setting(bp);
		mutex_unlock(&bp->link_lock);
		if (rc) {
			netdev_warn(bp->dev, "failed to update phy settings\n");
			if (BNXT_SINGLE_PF(bp)) {
				bp->link_info.phy_retry = true;
				bp->link_info.phy_retry_expires =
					jiffies + 5 * HZ;
			}
		}
	}

	if (irq_re_init)
		udp_tunnel_get_rx_info(bp->dev);

	set_bit(BNXT_STATE_OPEN, &bp->state);
	bnxt_enable_int(bp);
	/* Enable TX queues */
	bnxt_tx_enable(bp);
	mod_timer(&bp->timer, jiffies + bp->current_interval);
	/* Poll link status and check for SFP+ module status */
	bnxt_get_port_module_status(bp);

	/* VF-reps may need to be re-opened after the PF is re-opened */
	if (BNXT_PF(bp))
		bnxt_vf_reps_open(bp);
	return 0;

open_err:
	bnxt_debug_dev_exit(bp);
	bnxt_disable_napi(bp);

open_err_irq:
	bnxt_del_napi(bp);

open_err_free_mem:
	bnxt_free_skbs(bp);
	bnxt_free_irq(bp);
	bnxt_free_mem(bp, true);
	return rc;
}

/* rtnl_lock held */
int bnxt_open_nic(struct bnxt *bp, bool irq_re_init, bool link_re_init)
{
	int rc = 0;

	rc = __bnxt_open_nic(bp, irq_re_init, link_re_init);
	if (rc) {
		netdev_err(bp->dev, "nic open fail (rc: %x)\n", rc);
		dev_close(bp->dev);
	}
	return rc;
}

/* rtnl_lock held, open the NIC half way by allocating all resources, but
 * NAPI, IRQ, and TX are not enabled.  This is mainly used for offline
 * self tests.
 */
int bnxt_half_open_nic(struct bnxt *bp)
{
	int rc = 0;

	rc = bnxt_alloc_mem(bp, false);
	if (rc) {
		netdev_err(bp->dev, "bnxt_alloc_mem err: %x\n", rc);
		goto half_open_err;
	}
	rc = bnxt_init_nic(bp, false);
	if (rc) {
		netdev_err(bp->dev, "bnxt_init_nic err: %x\n", rc);
		goto half_open_err;
	}
	return 0;

half_open_err:
	bnxt_free_skbs(bp);
	bnxt_free_mem(bp, false);
	dev_close(bp->dev);
	return rc;
}

/* rtnl_lock held, this call can only be made after a previous successful
 * call to bnxt_half_open_nic().
 */
void bnxt_half_close_nic(struct bnxt *bp)
{
	bnxt_hwrm_resource_free(bp, false, false);
	bnxt_free_skbs(bp);
	bnxt_free_mem(bp, false);
}

static int bnxt_open(struct net_device *dev)
{
	struct bnxt *bp = netdev_priv(dev);
	int rc;

	bnxt_hwrm_if_change(bp, true);
	rc = __bnxt_open_nic(bp, true, true);
	if (rc)
		bnxt_hwrm_if_change(bp, false);

	bnxt_hwmon_open(bp);

	return rc;
}

static bool bnxt_drv_busy(struct bnxt *bp)
{
	return (test_bit(BNXT_STATE_IN_SP_TASK, &bp->state) ||
		test_bit(BNXT_STATE_READ_STATS, &bp->state));
}

static void bnxt_get_ring_stats(struct bnxt *bp,
				struct rtnl_link_stats64 *stats);

static void __bnxt_close_nic(struct bnxt *bp, bool irq_re_init,
			     bool link_re_init)
{
	/* Close the VF-reps before closing PF */
	if (BNXT_PF(bp))
		bnxt_vf_reps_close(bp);

	/* Change device state to avoid TX queue wake up's */
	bnxt_tx_disable(bp);

	clear_bit(BNXT_STATE_OPEN, &bp->state);
	smp_mb__after_atomic();
	while (bnxt_drv_busy(bp))
		msleep(20);

	/* Flush rings and and disable interrupts */
	bnxt_shutdown_nic(bp, irq_re_init);

	/* TODO CHIMP_FW: Link/PHY related cleanup if (link_re_init) */

	bnxt_debug_dev_exit(bp);
	bnxt_disable_napi(bp);
	del_timer_sync(&bp->timer);
	bnxt_free_skbs(bp);

	/* Save ring stats before shutdown */
	if (bp->bnapi)
		bnxt_get_ring_stats(bp, &bp->net_stats_prev);
	if (irq_re_init) {
		bnxt_free_irq(bp);
		bnxt_del_napi(bp);
	}
	bnxt_free_mem(bp, irq_re_init);
}

int bnxt_close_nic(struct bnxt *bp, bool irq_re_init, bool link_re_init)
{
	int rc = 0;

#ifdef CONFIG_BNXT_SRIOV
	if (bp->sriov_cfg) {
		rc = wait_event_interruptible_timeout(bp->sriov_cfg_wait,
						      !bp->sriov_cfg,
						      BNXT_SRIOV_CFG_WAIT_TMO);
		if (rc)
			netdev_warn(bp->dev, "timeout waiting for SRIOV config operation to complete!\n");
	}
#endif
	__bnxt_close_nic(bp, irq_re_init, link_re_init);
	return rc;
}

static int bnxt_close(struct net_device *dev)
{
	struct bnxt *bp = netdev_priv(dev);

	bnxt_hwmon_close(bp);
	bnxt_close_nic(bp, true, true);
	bnxt_hwrm_shutdown_link(bp);
	bnxt_hwrm_if_change(bp, false);
	return 0;
}

static int bnxt_hwrm_port_phy_read(struct bnxt *bp, u16 phy_addr, u16 reg,
				   u16 *val)
{
	struct hwrm_port_phy_mdio_read_output *resp = bp->hwrm_cmd_resp_addr;
	struct hwrm_port_phy_mdio_read_input req = {0};
	int rc;

	if (bp->hwrm_spec_code < 0x10a00)
		return -EOPNOTSUPP;

	bnxt_hwrm_cmd_hdr_init(bp, &req, HWRM_PORT_PHY_MDIO_READ, -1, -1);
	req.port_id = cpu_to_le16(bp->pf.port_id);
	req.phy_addr = phy_addr;
	req.reg_addr = cpu_to_le16(reg & 0x1f);
	if (mdio_phy_id_is_c45(phy_addr)) {
		req.cl45_mdio = 1;
		req.phy_addr = mdio_phy_id_prtad(phy_addr);
		req.dev_addr = mdio_phy_id_devad(phy_addr);
		req.reg_addr = cpu_to_le16(reg);
	}

	mutex_lock(&bp->hwrm_cmd_lock);
	rc = _hwrm_send_message(bp, &req, sizeof(req), HWRM_CMD_TIMEOUT);
	if (!rc)
		*val = le16_to_cpu(resp->reg_data);
	mutex_unlock(&bp->hwrm_cmd_lock);
	return rc;
}

static int bnxt_hwrm_port_phy_write(struct bnxt *bp, u16 phy_addr, u16 reg,
				    u16 val)
{
	struct hwrm_port_phy_mdio_write_input req = {0};

	if (bp->hwrm_spec_code < 0x10a00)
		return -EOPNOTSUPP;

	bnxt_hwrm_cmd_hdr_init(bp, &req, HWRM_PORT_PHY_MDIO_WRITE, -1, -1);
	req.port_id = cpu_to_le16(bp->pf.port_id);
	req.phy_addr = phy_addr;
	req.reg_addr = cpu_to_le16(reg & 0x1f);
	if (mdio_phy_id_is_c45(phy_addr)) {
		req.cl45_mdio = 1;
		req.phy_addr = mdio_phy_id_prtad(phy_addr);
		req.dev_addr = mdio_phy_id_devad(phy_addr);
		req.reg_addr = cpu_to_le16(reg);
	}
	req.reg_data = cpu_to_le16(val);

	return hwrm_send_message(bp, &req, sizeof(req), HWRM_CMD_TIMEOUT);
}

/* rtnl_lock held */
static int bnxt_ioctl(struct net_device *dev, struct ifreq *ifr, int cmd)
{
	struct mii_ioctl_data *mdio = if_mii(ifr);
	struct bnxt *bp = netdev_priv(dev);
	int rc;

	switch (cmd) {
	case SIOCGMIIPHY:
		mdio->phy_id = bp->link_info.phy_addr;

		/* fallthru */
	case SIOCGMIIREG: {
		u16 mii_regval = 0;

		if (!netif_running(dev))
			return -EAGAIN;

		rc = bnxt_hwrm_port_phy_read(bp, mdio->phy_id, mdio->reg_num,
					     &mii_regval);
		mdio->val_out = mii_regval;
		return rc;
	}

	case SIOCSMIIREG:
		if (!netif_running(dev))
			return -EAGAIN;

		return bnxt_hwrm_port_phy_write(bp, mdio->phy_id, mdio->reg_num,
						mdio->val_in);

	default:
		/* do nothing */
		break;
	}
	return -EOPNOTSUPP;
}

static void bnxt_get_ring_stats(struct bnxt *bp,
				struct rtnl_link_stats64 *stats)
{
	int i;


	for (i = 0; i < bp->cp_nr_rings; i++) {
		struct bnxt_napi *bnapi = bp->bnapi[i];
		struct bnxt_cp_ring_info *cpr = &bnapi->cp_ring;
		struct ctx_hw_stats *hw_stats = cpr->hw_stats;

		stats->rx_packets += le64_to_cpu(hw_stats->rx_ucast_pkts);
		stats->rx_packets += le64_to_cpu(hw_stats->rx_mcast_pkts);
		stats->rx_packets += le64_to_cpu(hw_stats->rx_bcast_pkts);

		stats->tx_packets += le64_to_cpu(hw_stats->tx_ucast_pkts);
		stats->tx_packets += le64_to_cpu(hw_stats->tx_mcast_pkts);
		stats->tx_packets += le64_to_cpu(hw_stats->tx_bcast_pkts);

		stats->rx_bytes += le64_to_cpu(hw_stats->rx_ucast_bytes);
		stats->rx_bytes += le64_to_cpu(hw_stats->rx_mcast_bytes);
		stats->rx_bytes += le64_to_cpu(hw_stats->rx_bcast_bytes);

		stats->tx_bytes += le64_to_cpu(hw_stats->tx_ucast_bytes);
		stats->tx_bytes += le64_to_cpu(hw_stats->tx_mcast_bytes);
		stats->tx_bytes += le64_to_cpu(hw_stats->tx_bcast_bytes);

		stats->rx_missed_errors +=
			le64_to_cpu(hw_stats->rx_discard_pkts);

		stats->multicast += le64_to_cpu(hw_stats->rx_mcast_pkts);

		stats->tx_dropped += le64_to_cpu(hw_stats->tx_drop_pkts);
	}
}

static void bnxt_add_prev_stats(struct bnxt *bp,
				struct rtnl_link_stats64 *stats)
{
	struct rtnl_link_stats64 *prev_stats = &bp->net_stats_prev;

	stats->rx_packets += prev_stats->rx_packets;
	stats->tx_packets += prev_stats->tx_packets;
	stats->rx_bytes += prev_stats->rx_bytes;
	stats->tx_bytes += prev_stats->tx_bytes;
	stats->rx_missed_errors += prev_stats->rx_missed_errors;
	stats->multicast += prev_stats->multicast;
	stats->tx_dropped += prev_stats->tx_dropped;
}

static void
bnxt_get_stats64(struct net_device *dev, struct rtnl_link_stats64 *stats)
{
	struct bnxt *bp = netdev_priv(dev);

	set_bit(BNXT_STATE_READ_STATS, &bp->state);
	/* Make sure bnxt_close_nic() sees that we are reading stats before
	 * we check the BNXT_STATE_OPEN flag.
	 */
	smp_mb__after_atomic();
	if (!test_bit(BNXT_STATE_OPEN, &bp->state)) {
		clear_bit(BNXT_STATE_READ_STATS, &bp->state);
		*stats = bp->net_stats_prev;
		return;
	}

	bnxt_get_ring_stats(bp, stats);
	bnxt_add_prev_stats(bp, stats);

	if (bp->flags & BNXT_FLAG_PORT_STATS) {
		struct rx_port_stats *rx = bp->hw_rx_port_stats;
		struct tx_port_stats *tx = bp->hw_tx_port_stats;

		stats->rx_crc_errors = le64_to_cpu(rx->rx_fcs_err_frames);
		stats->rx_frame_errors = le64_to_cpu(rx->rx_align_err_frames);
		stats->rx_length_errors = le64_to_cpu(rx->rx_undrsz_frames) +
					  le64_to_cpu(rx->rx_ovrsz_frames) +
					  le64_to_cpu(rx->rx_runt_frames);
		stats->rx_errors = le64_to_cpu(rx->rx_false_carrier_frames) +
				   le64_to_cpu(rx->rx_jbr_frames);
		stats->collisions = le64_to_cpu(tx->tx_total_collisions);
		stats->tx_fifo_errors = le64_to_cpu(tx->tx_fifo_underruns);
		stats->tx_errors = le64_to_cpu(tx->tx_err);
	}
	clear_bit(BNXT_STATE_READ_STATS, &bp->state);
}

static bool bnxt_mc_list_updated(struct bnxt *bp, u32 *rx_mask)
{
	struct net_device *dev = bp->dev;
	struct bnxt_vnic_info *vnic = &bp->vnic_info[0];
	struct netdev_hw_addr *ha;
	u8 *haddr;
	int mc_count = 0;
	bool update = false;
	int off = 0;

	netdev_for_each_mc_addr(ha, dev) {
		if (mc_count >= BNXT_MAX_MC_ADDRS) {
			*rx_mask |= CFA_L2_SET_RX_MASK_REQ_MASK_ALL_MCAST;
			vnic->mc_list_count = 0;
			return false;
		}
		haddr = ha->addr;
		if (!ether_addr_equal(haddr, vnic->mc_list + off)) {
			memcpy(vnic->mc_list + off, haddr, ETH_ALEN);
			update = true;
		}
		off += ETH_ALEN;
		mc_count++;
	}
	if (mc_count)
		*rx_mask |= CFA_L2_SET_RX_MASK_REQ_MASK_MCAST;

	if (mc_count != vnic->mc_list_count) {
		vnic->mc_list_count = mc_count;
		update = true;
	}
	return update;
}

static bool bnxt_uc_list_updated(struct bnxt *bp)
{
	struct net_device *dev = bp->dev;
	struct bnxt_vnic_info *vnic = &bp->vnic_info[0];
	struct netdev_hw_addr *ha;
	int off = 0;

	if (netdev_uc_count(dev) != (vnic->uc_filter_count - 1))
		return true;

	netdev_for_each_uc_addr(ha, dev) {
		if (!ether_addr_equal(ha->addr, vnic->uc_list + off))
			return true;

		off += ETH_ALEN;
	}
	return false;
}

static void bnxt_set_rx_mode(struct net_device *dev)
{
	struct bnxt *bp = netdev_priv(dev);
	struct bnxt_vnic_info *vnic = &bp->vnic_info[0];
	u32 mask = vnic->rx_mask;
	bool mc_update = false;
	bool uc_update;

	if (!netif_running(dev))
		return;

	mask &= ~(CFA_L2_SET_RX_MASK_REQ_MASK_PROMISCUOUS |
		  CFA_L2_SET_RX_MASK_REQ_MASK_MCAST |
		  CFA_L2_SET_RX_MASK_REQ_MASK_ALL_MCAST |
		  CFA_L2_SET_RX_MASK_REQ_MASK_BCAST);

	if ((dev->flags & IFF_PROMISC) && bnxt_promisc_ok(bp))
		mask |= CFA_L2_SET_RX_MASK_REQ_MASK_PROMISCUOUS;

	uc_update = bnxt_uc_list_updated(bp);

	if (dev->flags & IFF_BROADCAST)
		mask |= CFA_L2_SET_RX_MASK_REQ_MASK_BCAST;
	if (dev->flags & IFF_ALLMULTI) {
		mask |= CFA_L2_SET_RX_MASK_REQ_MASK_ALL_MCAST;
		vnic->mc_list_count = 0;
	} else {
		mc_update = bnxt_mc_list_updated(bp, &mask);
	}

	if (mask != vnic->rx_mask || uc_update || mc_update) {
		vnic->rx_mask = mask;

		set_bit(BNXT_RX_MASK_SP_EVENT, &bp->sp_event);
		bnxt_queue_sp_work(bp);
	}
}

static int bnxt_cfg_rx_mode(struct bnxt *bp)
{
	struct net_device *dev = bp->dev;
	struct bnxt_vnic_info *vnic = &bp->vnic_info[0];
	struct netdev_hw_addr *ha;
	int i, off = 0, rc;
	bool uc_update;

	netif_addr_lock_bh(dev);
	uc_update = bnxt_uc_list_updated(bp);
	netif_addr_unlock_bh(dev);

	if (!uc_update)
		goto skip_uc;

	mutex_lock(&bp->hwrm_cmd_lock);
	for (i = 1; i < vnic->uc_filter_count; i++) {
		struct hwrm_cfa_l2_filter_free_input req = {0};

		bnxt_hwrm_cmd_hdr_init(bp, &req, HWRM_CFA_L2_FILTER_FREE, -1,
				       -1);

		req.l2_filter_id = vnic->fw_l2_filter_id[i];

		rc = _hwrm_send_message(bp, &req, sizeof(req),
					HWRM_CMD_TIMEOUT);
	}
	mutex_unlock(&bp->hwrm_cmd_lock);

	vnic->uc_filter_count = 1;

	netif_addr_lock_bh(dev);
	if (netdev_uc_count(dev) > (BNXT_MAX_UC_ADDRS - 1)) {
		vnic->rx_mask |= CFA_L2_SET_RX_MASK_REQ_MASK_PROMISCUOUS;
	} else {
		netdev_for_each_uc_addr(ha, dev) {
			memcpy(vnic->uc_list + off, ha->addr, ETH_ALEN);
			off += ETH_ALEN;
			vnic->uc_filter_count++;
		}
	}
	netif_addr_unlock_bh(dev);

	for (i = 1, off = 0; i < vnic->uc_filter_count; i++, off += ETH_ALEN) {
		rc = bnxt_hwrm_set_vnic_filter(bp, 0, i, vnic->uc_list + off);
		if (rc) {
			netdev_err(bp->dev, "HWRM vnic filter failure rc: %x\n",
				   rc);
			vnic->uc_filter_count = i;
			return rc;
		}
	}

skip_uc:
	rc = bnxt_hwrm_cfa_l2_set_rx_mask(bp, 0);
	if (rc && vnic->mc_list_count) {
		netdev_info(bp->dev, "Failed setting MC filters rc: %d, turning on ALL_MCAST mode\n",
			    rc);
		vnic->rx_mask |= CFA_L2_SET_RX_MASK_REQ_MASK_ALL_MCAST;
		vnic->mc_list_count = 0;
		rc = bnxt_hwrm_cfa_l2_set_rx_mask(bp, 0);
	}
	if (rc)
		netdev_err(bp->dev, "HWRM cfa l2 rx mask failure rc: %d\n",
			   rc);

	return rc;
}

static bool bnxt_can_reserve_rings(struct bnxt *bp)
{
#ifdef CONFIG_BNXT_SRIOV
	if (BNXT_NEW_RM(bp) && BNXT_VF(bp)) {
		struct bnxt_hw_resc *hw_resc = &bp->hw_resc;

		/* No minimum rings were provisioned by the PF.  Don't
		 * reserve rings by default when device is down.
		 */
		if (hw_resc->min_tx_rings || hw_resc->resv_tx_rings)
			return true;

		if (!netif_running(bp->dev))
			return false;
	}
#endif
	return true;
}

/* If the chip and firmware supports RFS */
static bool bnxt_rfs_supported(struct bnxt *bp)
{
	if (bp->flags & BNXT_FLAG_CHIP_P5) {
		if (bp->fw_cap & BNXT_FW_CAP_CFA_RFS_RING_TBL_IDX)
			return true;
		return false;
	}
	if (BNXT_PF(bp) && !BNXT_CHIP_TYPE_NITRO_A0(bp))
		return true;
	if (bp->flags & BNXT_FLAG_NEW_RSS_CAP)
		return true;
	return false;
}

/* If runtime conditions support RFS */
static bool bnxt_rfs_capable(struct bnxt *bp)
{
#ifdef CONFIG_RFS_ACCEL
	int vnics, max_vnics, max_rss_ctxs;

	if (bp->flags & BNXT_FLAG_CHIP_P5)
		return bnxt_rfs_supported(bp);
	if (!(bp->flags & BNXT_FLAG_MSIX_CAP) || !bnxt_can_reserve_rings(bp))
		return false;

	vnics = 1 + bp->rx_nr_rings;
	max_vnics = bnxt_get_max_func_vnics(bp);
	max_rss_ctxs = bnxt_get_max_func_rss_ctxs(bp);

	/* RSS contexts not a limiting factor */
	if (bp->flags & BNXT_FLAG_NEW_RSS_CAP)
		max_rss_ctxs = max_vnics;
	if (vnics > max_vnics || vnics > max_rss_ctxs) {
		if (bp->rx_nr_rings > 1)
			netdev_warn(bp->dev,
				    "Not enough resources to support NTUPLE filters, enough resources for up to %d rx rings\n",
				    min(max_rss_ctxs - 1, max_vnics - 1));
		return false;
	}

	if (!BNXT_NEW_RM(bp))
		return true;

	if (vnics == bp->hw_resc.resv_vnics)
		return true;

	bnxt_hwrm_reserve_rings(bp, 0, 0, 0, 0, 0, vnics);
	if (vnics <= bp->hw_resc.resv_vnics)
		return true;

	netdev_warn(bp->dev, "Unable to reserve resources to support NTUPLE filters.\n");
	bnxt_hwrm_reserve_rings(bp, 0, 0, 0, 0, 0, 1);
	return false;
#else
	return false;
#endif
}

static netdev_features_t bnxt_fix_features(struct net_device *dev,
					   netdev_features_t features)
{
	struct bnxt *bp = netdev_priv(dev);

	if ((features & NETIF_F_NTUPLE) && !bnxt_rfs_capable(bp))
		features &= ~NETIF_F_NTUPLE;

	if (bp->flags & BNXT_FLAG_NO_AGG_RINGS)
		features &= ~(NETIF_F_LRO | NETIF_F_GRO_HW);

	if (!(features & NETIF_F_GRO))
		features &= ~NETIF_F_GRO_HW;

	if (features & NETIF_F_GRO_HW)
		features &= ~NETIF_F_LRO;

	/* Both CTAG and STAG VLAN accelaration on the RX side have to be
	 * turned on or off together.
	 */
	if ((features & (NETIF_F_HW_VLAN_CTAG_RX | NETIF_F_HW_VLAN_STAG_RX)) !=
	    (NETIF_F_HW_VLAN_CTAG_RX | NETIF_F_HW_VLAN_STAG_RX)) {
		if (dev->features & NETIF_F_HW_VLAN_CTAG_RX)
			features &= ~(NETIF_F_HW_VLAN_CTAG_RX |
				      NETIF_F_HW_VLAN_STAG_RX);
		else
			features |= NETIF_F_HW_VLAN_CTAG_RX |
				    NETIF_F_HW_VLAN_STAG_RX;
	}
#ifdef CONFIG_BNXT_SRIOV
	if (BNXT_VF(bp)) {
		if (bp->vf.vlan) {
			features &= ~(NETIF_F_HW_VLAN_CTAG_RX |
				      NETIF_F_HW_VLAN_STAG_RX);
		}
	}
#endif
	return features;
}

static int bnxt_set_features(struct net_device *dev, netdev_features_t features)
{
	struct bnxt *bp = netdev_priv(dev);
	u32 flags = bp->flags;
	u32 changes;
	int rc = 0;
	bool re_init = false;
	bool update_tpa = false;

	flags &= ~BNXT_FLAG_ALL_CONFIG_FEATS;
	if (features & NETIF_F_GRO_HW)
		flags |= BNXT_FLAG_GRO;
	else if (features & NETIF_F_LRO)
		flags |= BNXT_FLAG_LRO;

	if (bp->flags & BNXT_FLAG_NO_AGG_RINGS)
		flags &= ~BNXT_FLAG_TPA;

	if (features & NETIF_F_HW_VLAN_CTAG_RX)
		flags |= BNXT_FLAG_STRIP_VLAN;

	if (features & NETIF_F_NTUPLE)
		flags |= BNXT_FLAG_RFS;

	changes = flags ^ bp->flags;
	if (changes & BNXT_FLAG_TPA) {
		update_tpa = true;
		if ((bp->flags & BNXT_FLAG_TPA) == 0 ||
		    (flags & BNXT_FLAG_TPA) == 0)
			re_init = true;
	}

	if (changes & ~BNXT_FLAG_TPA)
		re_init = true;

	if (flags != bp->flags) {
		u32 old_flags = bp->flags;

		bp->flags = flags;

		if (!test_bit(BNXT_STATE_OPEN, &bp->state)) {
			if (update_tpa)
				bnxt_set_ring_params(bp);
			return rc;
		}

		if (re_init) {
			bnxt_close_nic(bp, false, false);
			if (update_tpa)
				bnxt_set_ring_params(bp);

			return bnxt_open_nic(bp, false, false);
		}
		if (update_tpa) {
			rc = bnxt_set_tpa(bp,
					  (flags & BNXT_FLAG_TPA) ?
					  true : false);
			if (rc)
				bp->flags = old_flags;
		}
	}
	return rc;
}

static int bnxt_dbg_hwrm_ring_info_get(struct bnxt *bp, u8 ring_type,
				       u32 ring_id, u32 *prod, u32 *cons)
{
	struct hwrm_dbg_ring_info_get_output *resp = bp->hwrm_cmd_resp_addr;
	struct hwrm_dbg_ring_info_get_input req = {0};
	int rc;

	bnxt_hwrm_cmd_hdr_init(bp, &req, HWRM_DBG_RING_INFO_GET, -1, -1);
	req.ring_type = ring_type;
	req.fw_ring_id = cpu_to_le32(ring_id);
	mutex_lock(&bp->hwrm_cmd_lock);
	rc = _hwrm_send_message(bp, &req, sizeof(req), HWRM_CMD_TIMEOUT);
	if (!rc) {
		*prod = le32_to_cpu(resp->producer_index);
		*cons = le32_to_cpu(resp->consumer_index);
	}
	mutex_unlock(&bp->hwrm_cmd_lock);
	return rc;
}

static void bnxt_dump_tx_sw_state(struct bnxt_napi *bnapi)
{
	struct bnxt_tx_ring_info *txr = bnapi->tx_ring;
	int i = bnapi->index;

	if (!txr)
		return;

	netdev_info(bnapi->bp->dev, "[%d]: tx{fw_ring: %d prod: %x cons: %x}\n",
		    i, txr->tx_ring_struct.fw_ring_id, txr->tx_prod,
		    txr->tx_cons);
}

static void bnxt_dump_rx_sw_state(struct bnxt_napi *bnapi)
{
	struct bnxt_rx_ring_info *rxr = bnapi->rx_ring;
	int i = bnapi->index;

	if (!rxr)
		return;

	netdev_info(bnapi->bp->dev, "[%d]: rx{fw_ring: %d prod: %x} rx_agg{fw_ring: %d agg_prod: %x sw_agg_prod: %x}\n",
		    i, rxr->rx_ring_struct.fw_ring_id, rxr->rx_prod,
		    rxr->rx_agg_ring_struct.fw_ring_id, rxr->rx_agg_prod,
		    rxr->rx_sw_agg_prod);
}

static void bnxt_dump_cp_sw_state(struct bnxt_napi *bnapi)
{
	struct bnxt_cp_ring_info *cpr = &bnapi->cp_ring;
	int i = bnapi->index;

	netdev_info(bnapi->bp->dev, "[%d]: cp{fw_ring: %d raw_cons: %x}\n",
		    i, cpr->cp_ring_struct.fw_ring_id, cpr->cp_raw_cons);
}

static void bnxt_dbg_dump_states(struct bnxt *bp)
{
	int i;
	struct bnxt_napi *bnapi;

	for (i = 0; i < bp->cp_nr_rings; i++) {
		bnapi = bp->bnapi[i];
		if (netif_msg_drv(bp)) {
			bnxt_dump_tx_sw_state(bnapi);
			bnxt_dump_rx_sw_state(bnapi);
			bnxt_dump_cp_sw_state(bnapi);
		}
	}
}

static void bnxt_reset_task(struct bnxt *bp, bool silent)
{
	if (!silent)
		bnxt_dbg_dump_states(bp);
	if (netif_running(bp->dev)) {
		int rc;

		if (!silent)
			bnxt_ulp_stop(bp);
		bnxt_close_nic(bp, false, false);
		rc = bnxt_open_nic(bp, false, false);
		if (!silent && !rc)
			bnxt_ulp_start(bp);
	}
}

static void bnxt_tx_timeout(struct net_device *dev)
{
	struct bnxt *bp = netdev_priv(dev);

	netdev_err(bp->dev,  "TX timeout detected, starting reset task!\n");
	set_bit(BNXT_RESET_TASK_SP_EVENT, &bp->sp_event);
	bnxt_queue_sp_work(bp);
}

static void bnxt_timer(struct timer_list *t)
{
	struct bnxt *bp = from_timer(bp, t, timer);
	struct net_device *dev = bp->dev;

	if (!netif_running(dev))
		return;

	if (atomic_read(&bp->intr_sem) != 0)
		goto bnxt_restart_timer;

	if (bp->link_info.link_up && (bp->flags & BNXT_FLAG_PORT_STATS) &&
	    bp->stats_coal_ticks) {
		set_bit(BNXT_PERIODIC_STATS_SP_EVENT, &bp->sp_event);
		bnxt_queue_sp_work(bp);
	}

	if (bnxt_tc_flower_enabled(bp)) {
		set_bit(BNXT_FLOW_STATS_SP_EVENT, &bp->sp_event);
		bnxt_queue_sp_work(bp);
	}

	if (bp->link_info.phy_retry) {
		if (time_after(jiffies, bp->link_info.phy_retry_expires)) {
			bp->link_info.phy_retry = 0;
			netdev_warn(bp->dev, "failed to update phy settings after maximum retries.\n");
		} else {
			set_bit(BNXT_UPDATE_PHY_SP_EVENT, &bp->sp_event);
			bnxt_queue_sp_work(bp);
		}
	}

	if ((bp->flags & BNXT_FLAG_CHIP_P5) && netif_carrier_ok(dev)) {
		set_bit(BNXT_RING_COAL_NOW_SP_EVENT, &bp->sp_event);
		bnxt_queue_sp_work(bp);
	}
bnxt_restart_timer:
	mod_timer(&bp->timer, jiffies + bp->current_interval);
}

static void bnxt_rtnl_lock_sp(struct bnxt *bp)
{
	/* We are called from bnxt_sp_task which has BNXT_STATE_IN_SP_TASK
	 * set.  If the device is being closed, bnxt_close() may be holding
	 * rtnl() and waiting for BNXT_STATE_IN_SP_TASK to clear.  So we
	 * must clear BNXT_STATE_IN_SP_TASK before holding rtnl().
	 */
	clear_bit(BNXT_STATE_IN_SP_TASK, &bp->state);
	rtnl_lock();
}

static void bnxt_rtnl_unlock_sp(struct bnxt *bp)
{
	set_bit(BNXT_STATE_IN_SP_TASK, &bp->state);
	rtnl_unlock();
}

/* Only called from bnxt_sp_task() */
static void bnxt_reset(struct bnxt *bp, bool silent)
{
	bnxt_rtnl_lock_sp(bp);
	if (test_bit(BNXT_STATE_OPEN, &bp->state))
		bnxt_reset_task(bp, silent);
	bnxt_rtnl_unlock_sp(bp);
}

static void bnxt_chk_missed_irq(struct bnxt *bp)
{
	int i;

	if (!(bp->flags & BNXT_FLAG_CHIP_P5))
		return;

	for (i = 0; i < bp->cp_nr_rings; i++) {
		struct bnxt_napi *bnapi = bp->bnapi[i];
		struct bnxt_cp_ring_info *cpr;
		u32 fw_ring_id;
		int j;

		if (!bnapi)
			continue;

		cpr = &bnapi->cp_ring;
		for (j = 0; j < 2; j++) {
			struct bnxt_cp_ring_info *cpr2 = cpr->cp_ring_arr[j];
			u32 val[2];

			if (!cpr2 || cpr2->has_more_work ||
			    !bnxt_has_work(bp, cpr2))
				continue;

			if (cpr2->cp_raw_cons != cpr2->last_cp_raw_cons) {
				cpr2->last_cp_raw_cons = cpr2->cp_raw_cons;
				continue;
			}
			fw_ring_id = cpr2->cp_ring_struct.fw_ring_id;
			bnxt_dbg_hwrm_ring_info_get(bp,
				DBG_RING_INFO_GET_REQ_RING_TYPE_L2_CMPL,
				fw_ring_id, &val[0], &val[1]);
			cpr->missed_irqs++;
		}
	}
}

static void bnxt_cfg_ntp_filters(struct bnxt *);

static void bnxt_sp_task(struct work_struct *work)
{
	struct bnxt *bp = container_of(work, struct bnxt, sp_task);

	set_bit(BNXT_STATE_IN_SP_TASK, &bp->state);
	smp_mb__after_atomic();
	if (!test_bit(BNXT_STATE_OPEN, &bp->state)) {
		clear_bit(BNXT_STATE_IN_SP_TASK, &bp->state);
		return;
	}

	if (test_and_clear_bit(BNXT_RX_MASK_SP_EVENT, &bp->sp_event))
		bnxt_cfg_rx_mode(bp);

	if (test_and_clear_bit(BNXT_RX_NTP_FLTR_SP_EVENT, &bp->sp_event))
		bnxt_cfg_ntp_filters(bp);
	if (test_and_clear_bit(BNXT_HWRM_EXEC_FWD_REQ_SP_EVENT, &bp->sp_event))
		bnxt_hwrm_exec_fwd_req(bp);
	if (test_and_clear_bit(BNXT_VXLAN_ADD_PORT_SP_EVENT, &bp->sp_event)) {
		bnxt_hwrm_tunnel_dst_port_alloc(
			bp, bp->vxlan_port,
			TUNNEL_DST_PORT_FREE_REQ_TUNNEL_TYPE_VXLAN);
	}
	if (test_and_clear_bit(BNXT_VXLAN_DEL_PORT_SP_EVENT, &bp->sp_event)) {
		bnxt_hwrm_tunnel_dst_port_free(
			bp, TUNNEL_DST_PORT_FREE_REQ_TUNNEL_TYPE_VXLAN);
	}
	if (test_and_clear_bit(BNXT_GENEVE_ADD_PORT_SP_EVENT, &bp->sp_event)) {
		bnxt_hwrm_tunnel_dst_port_alloc(
			bp, bp->nge_port,
			TUNNEL_DST_PORT_FREE_REQ_TUNNEL_TYPE_GENEVE);
	}
	if (test_and_clear_bit(BNXT_GENEVE_DEL_PORT_SP_EVENT, &bp->sp_event)) {
		bnxt_hwrm_tunnel_dst_port_free(
			bp, TUNNEL_DST_PORT_FREE_REQ_TUNNEL_TYPE_GENEVE);
	}
	if (test_and_clear_bit(BNXT_PERIODIC_STATS_SP_EVENT, &bp->sp_event)) {
		bnxt_hwrm_port_qstats(bp);
		bnxt_hwrm_port_qstats_ext(bp);
		bnxt_hwrm_pcie_qstats(bp);
	}

	if (test_and_clear_bit(BNXT_LINK_CHNG_SP_EVENT, &bp->sp_event)) {
		int rc;

		mutex_lock(&bp->link_lock);
		if (test_and_clear_bit(BNXT_LINK_SPEED_CHNG_SP_EVENT,
				       &bp->sp_event))
			bnxt_hwrm_phy_qcaps(bp);

		rc = bnxt_update_link(bp, true);
		mutex_unlock(&bp->link_lock);
		if (rc)
			netdev_err(bp->dev, "SP task can't update link (rc: %x)\n",
				   rc);
	}
	if (test_and_clear_bit(BNXT_UPDATE_PHY_SP_EVENT, &bp->sp_event)) {
		int rc;

		mutex_lock(&bp->link_lock);
		rc = bnxt_update_phy_setting(bp);
		mutex_unlock(&bp->link_lock);
		if (rc) {
			netdev_warn(bp->dev, "update phy settings retry failed\n");
		} else {
			bp->link_info.phy_retry = false;
			netdev_info(bp->dev, "update phy settings retry succeeded\n");
		}
	}
	if (test_and_clear_bit(BNXT_HWRM_PORT_MODULE_SP_EVENT, &bp->sp_event)) {
		mutex_lock(&bp->link_lock);
		bnxt_get_port_module_status(bp);
		mutex_unlock(&bp->link_lock);
	}

	if (test_and_clear_bit(BNXT_FLOW_STATS_SP_EVENT, &bp->sp_event))
		bnxt_tc_flow_stats_work(bp);

	if (test_and_clear_bit(BNXT_RING_COAL_NOW_SP_EVENT, &bp->sp_event))
		bnxt_chk_missed_irq(bp);

	/* These functions below will clear BNXT_STATE_IN_SP_TASK.  They
	 * must be the last functions to be called before exiting.
	 */
	if (test_and_clear_bit(BNXT_RESET_TASK_SP_EVENT, &bp->sp_event))
		bnxt_reset(bp, false);

	if (test_and_clear_bit(BNXT_RESET_TASK_SILENT_SP_EVENT, &bp->sp_event))
		bnxt_reset(bp, true);

	smp_mb__before_atomic();
	clear_bit(BNXT_STATE_IN_SP_TASK, &bp->state);
}

/* Under rtnl_lock */
int bnxt_check_rings(struct bnxt *bp, int tx, int rx, bool sh, int tcs,
		     int tx_xdp)
{
	int max_rx, max_tx, tx_sets = 1;
	int tx_rings_needed, stats;
	int rx_rings = rx;
	int cp, vnics, rc;

	if (tcs)
		tx_sets = tcs;

	rc = bnxt_get_max_rings(bp, &max_rx, &max_tx, sh);
	if (rc)
		return rc;

	if (max_rx < rx)
		return -ENOMEM;

	tx_rings_needed = tx * tx_sets + tx_xdp;
	if (max_tx < tx_rings_needed)
		return -ENOMEM;

	vnics = 1;
	if (bp->flags & BNXT_FLAG_RFS)
		vnics += rx_rings;

	if (bp->flags & BNXT_FLAG_AGG_RINGS)
		rx_rings <<= 1;
	cp = sh ? max_t(int, tx_rings_needed, rx) : tx_rings_needed + rx;
	stats = cp;
	if (BNXT_NEW_RM(bp)) {
		cp += bnxt_get_ulp_msix_num(bp);
		stats += bnxt_get_ulp_stat_ctxs(bp);
	}
	return bnxt_hwrm_check_rings(bp, tx_rings_needed, rx_rings, rx, cp,
				     stats, vnics);
}

static void bnxt_unmap_bars(struct bnxt *bp, struct pci_dev *pdev)
{
	if (bp->bar2) {
		pci_iounmap(pdev, bp->bar2);
		bp->bar2 = NULL;
	}

	if (bp->bar1) {
		pci_iounmap(pdev, bp->bar1);
		bp->bar1 = NULL;
	}

	if (bp->bar0) {
		pci_iounmap(pdev, bp->bar0);
		bp->bar0 = NULL;
	}
}

static void bnxt_cleanup_pci(struct bnxt *bp)
{
	bnxt_unmap_bars(bp, bp->pdev);
	pci_release_regions(bp->pdev);
	pci_disable_device(bp->pdev);
}

static void bnxt_init_dflt_coal(struct bnxt *bp)
{
	struct bnxt_coal *coal;

	/* Tick values in micro seconds.
	 * 1 coal_buf x bufs_per_record = 1 completion record.
	 */
	coal = &bp->rx_coal;
	coal->coal_ticks = 10;
	coal->coal_bufs = 30;
	coal->coal_ticks_irq = 1;
	coal->coal_bufs_irq = 2;
	coal->idle_thresh = 50;
	coal->bufs_per_record = 2;
	coal->budget = 64;		/* NAPI budget */

	coal = &bp->tx_coal;
	coal->coal_ticks = 28;
	coal->coal_bufs = 30;
	coal->coal_ticks_irq = 2;
	coal->coal_bufs_irq = 2;
	coal->bufs_per_record = 1;

	bp->stats_coal_ticks = BNXT_DEF_STATS_COAL_TICKS;
}

static int bnxt_init_board(struct pci_dev *pdev, struct net_device *dev)
{
	int rc;
	struct bnxt *bp = netdev_priv(dev);

	SET_NETDEV_DEV(dev, &pdev->dev);

	/* enable device (incl. PCI PM wakeup), and bus-mastering */
	rc = pci_enable_device(pdev);
	if (rc) {
		dev_err(&pdev->dev, "Cannot enable PCI device, aborting\n");
		goto init_err;
	}

	if (!(pci_resource_flags(pdev, 0) & IORESOURCE_MEM)) {
		dev_err(&pdev->dev,
			"Cannot find PCI device base address, aborting\n");
		rc = -ENODEV;
		goto init_err_disable;
	}

	rc = pci_request_regions(pdev, DRV_MODULE_NAME);
	if (rc) {
		dev_err(&pdev->dev, "Cannot obtain PCI resources, aborting\n");
		goto init_err_disable;
	}

	if (dma_set_mask_and_coherent(&pdev->dev, DMA_BIT_MASK(64)) != 0 &&
	    dma_set_mask_and_coherent(&pdev->dev, DMA_BIT_MASK(32)) != 0) {
		dev_err(&pdev->dev, "System does not support DMA, aborting\n");
		goto init_err_disable;
	}

	pci_set_master(pdev);

	bp->dev = dev;
	bp->pdev = pdev;

	bp->bar0 = pci_ioremap_bar(pdev, 0);
	if (!bp->bar0) {
		dev_err(&pdev->dev, "Cannot map device registers, aborting\n");
		rc = -ENOMEM;
		goto init_err_release;
	}

	bp->bar1 = pci_ioremap_bar(pdev, 2);
	if (!bp->bar1) {
		dev_err(&pdev->dev, "Cannot map doorbell registers, aborting\n");
		rc = -ENOMEM;
		goto init_err_release;
	}

	bp->bar2 = pci_ioremap_bar(pdev, 4);
	if (!bp->bar2) {
		dev_err(&pdev->dev, "Cannot map bar4 registers, aborting\n");
		rc = -ENOMEM;
		goto init_err_release;
	}

	pci_enable_pcie_error_reporting(pdev);

	INIT_WORK(&bp->sp_task, bnxt_sp_task);

	spin_lock_init(&bp->ntp_fltr_lock);
#if BITS_PER_LONG == 32
	spin_lock_init(&bp->db_lock);
#endif

	bp->rx_ring_size = BNXT_DEFAULT_RX_RING_SIZE;
	bp->tx_ring_size = BNXT_DEFAULT_TX_RING_SIZE;

	bnxt_init_dflt_coal(bp);

	timer_setup(&bp->timer, bnxt_timer, 0);
	bp->current_interval = BNXT_TIMER_INTERVAL;

	clear_bit(BNXT_STATE_OPEN, &bp->state);
	return 0;

init_err_release:
	bnxt_unmap_bars(bp, pdev);
	pci_release_regions(pdev);

init_err_disable:
	pci_disable_device(pdev);

init_err:
	return rc;
}

/* rtnl_lock held */
static int bnxt_change_mac_addr(struct net_device *dev, void *p)
{
	struct sockaddr *addr = p;
	struct bnxt *bp = netdev_priv(dev);
	int rc = 0;

	if (!is_valid_ether_addr(addr->sa_data))
		return -EADDRNOTAVAIL;

	if (ether_addr_equal(addr->sa_data, dev->dev_addr))
		return 0;

	rc = bnxt_approve_mac(bp, addr->sa_data, true);
	if (rc)
		return rc;

	memcpy(dev->dev_addr, addr->sa_data, dev->addr_len);
	if (netif_running(dev)) {
		bnxt_close_nic(bp, false, false);
		rc = bnxt_open_nic(bp, false, false);
	}

	return rc;
}

/* rtnl_lock held */
static int bnxt_change_mtu(struct net_device *dev, int new_mtu)
{
	struct bnxt *bp = netdev_priv(dev);

	if (netif_running(dev))
		bnxt_close_nic(bp, false, false);

	dev->mtu = new_mtu;
	bnxt_set_ring_params(bp);

	if (netif_running(dev))
		return bnxt_open_nic(bp, false, false);

	return 0;
}

int bnxt_setup_mq_tc(struct net_device *dev, u8 tc)
{
	struct bnxt *bp = netdev_priv(dev);
	bool sh = false;
	int rc;

	if (tc > bp->max_tc) {
		netdev_err(dev, "Too many traffic classes requested: %d. Max supported is %d.\n",
			   tc, bp->max_tc);
		return -EINVAL;
	}

	if (netdev_get_num_tc(dev) == tc)
		return 0;

	if (bp->flags & BNXT_FLAG_SHARED_RINGS)
		sh = true;

	rc = bnxt_check_rings(bp, bp->tx_nr_rings_per_tc, bp->rx_nr_rings,
			      sh, tc, bp->tx_nr_rings_xdp);
	if (rc)
		return rc;

	/* Needs to close the device and do hw resource re-allocations */
	if (netif_running(bp->dev))
		bnxt_close_nic(bp, true, false);

	if (tc) {
		bp->tx_nr_rings = bp->tx_nr_rings_per_tc * tc;
		netdev_set_num_tc(dev, tc);
	} else {
		bp->tx_nr_rings = bp->tx_nr_rings_per_tc;
		netdev_reset_tc(dev);
	}
	bp->tx_nr_rings += bp->tx_nr_rings_xdp;
	bp->cp_nr_rings = sh ? max_t(int, bp->tx_nr_rings, bp->rx_nr_rings) :
			       bp->tx_nr_rings + bp->rx_nr_rings;

	if (netif_running(bp->dev))
		return bnxt_open_nic(bp, true, false);

	return 0;
}

static int bnxt_setup_tc_block_cb(enum tc_setup_type type, void *type_data,
				  void *cb_priv)
{
	struct bnxt *bp = cb_priv;

	if (!bnxt_tc_flower_enabled(bp) ||
	    !tc_cls_can_offload_and_chain0(bp->dev, type_data))
		return -EOPNOTSUPP;

	switch (type) {
	case TC_SETUP_CLSFLOWER:
		return bnxt_tc_setup_flower(bp, bp->pf.fw_fid, type_data);
	default:
		return -EOPNOTSUPP;
	}
}

static int bnxt_setup_tc_block(struct net_device *dev,
			       struct tc_block_offload *f)
{
	struct bnxt *bp = netdev_priv(dev);

	if (f->binder_type != TCF_BLOCK_BINDER_TYPE_CLSACT_INGRESS)
		return -EOPNOTSUPP;

	switch (f->command) {
	case TC_BLOCK_BIND:
		return tcf_block_cb_register(f->block, bnxt_setup_tc_block_cb,
					     bp, bp, f->extack);
	case TC_BLOCK_UNBIND:
		tcf_block_cb_unregister(f->block, bnxt_setup_tc_block_cb, bp);
		return 0;
	default:
		return -EOPNOTSUPP;
	}
}

static int bnxt_setup_tc(struct net_device *dev, enum tc_setup_type type,
			 void *type_data)
{
	switch (type) {
	case TC_SETUP_BLOCK:
		return bnxt_setup_tc_block(dev, type_data);
	case TC_SETUP_QDISC_MQPRIO: {
		struct tc_mqprio_qopt *mqprio = type_data;

		mqprio->hw = TC_MQPRIO_HW_OFFLOAD_TCS;

		return bnxt_setup_mq_tc(dev, mqprio->num_tc);
	}
	default:
		return -EOPNOTSUPP;
	}
}

#ifdef CONFIG_RFS_ACCEL
static bool bnxt_fltr_match(struct bnxt_ntuple_filter *f1,
			    struct bnxt_ntuple_filter *f2)
{
	struct flow_keys *keys1 = &f1->fkeys;
	struct flow_keys *keys2 = &f2->fkeys;

	if (keys1->addrs.v4addrs.src == keys2->addrs.v4addrs.src &&
	    keys1->addrs.v4addrs.dst == keys2->addrs.v4addrs.dst &&
	    keys1->ports.ports == keys2->ports.ports &&
	    keys1->basic.ip_proto == keys2->basic.ip_proto &&
	    keys1->basic.n_proto == keys2->basic.n_proto &&
	    keys1->control.flags == keys2->control.flags &&
	    ether_addr_equal(f1->src_mac_addr, f2->src_mac_addr) &&
	    ether_addr_equal(f1->dst_mac_addr, f2->dst_mac_addr))
		return true;

	return false;
}

static int bnxt_rx_flow_steer(struct net_device *dev, const struct sk_buff *skb,
			      u16 rxq_index, u32 flow_id)
{
	struct bnxt *bp = netdev_priv(dev);
	struct bnxt_ntuple_filter *fltr, *new_fltr;
	struct flow_keys *fkeys;
	struct ethhdr *eth = (struct ethhdr *)skb_mac_header(skb);
	int rc = 0, idx, bit_id, l2_idx = 0;
	struct hlist_head *head;

	if (!ether_addr_equal(dev->dev_addr, eth->h_dest)) {
		struct bnxt_vnic_info *vnic = &bp->vnic_info[0];
		int off = 0, j;

		netif_addr_lock_bh(dev);
		for (j = 0; j < vnic->uc_filter_count; j++, off += ETH_ALEN) {
			if (ether_addr_equal(eth->h_dest,
					     vnic->uc_list + off)) {
				l2_idx = j + 1;
				break;
			}
		}
		netif_addr_unlock_bh(dev);
		if (!l2_idx)
			return -EINVAL;
	}
	new_fltr = kzalloc(sizeof(*new_fltr), GFP_ATOMIC);
	if (!new_fltr)
		return -ENOMEM;

	fkeys = &new_fltr->fkeys;
	if (!skb_flow_dissect_flow_keys(skb, fkeys, 0)) {
		rc = -EPROTONOSUPPORT;
		goto err_free;
	}

	if ((fkeys->basic.n_proto != htons(ETH_P_IP) &&
	     fkeys->basic.n_proto != htons(ETH_P_IPV6)) ||
	    ((fkeys->basic.ip_proto != IPPROTO_TCP) &&
	     (fkeys->basic.ip_proto != IPPROTO_UDP))) {
		rc = -EPROTONOSUPPORT;
		goto err_free;
	}
	if (fkeys->basic.n_proto == htons(ETH_P_IPV6) &&
	    bp->hwrm_spec_code < 0x10601) {
		rc = -EPROTONOSUPPORT;
		goto err_free;
	}
	if ((fkeys->control.flags & FLOW_DIS_ENCAPSULATION) &&
	    bp->hwrm_spec_code < 0x10601) {
		rc = -EPROTONOSUPPORT;
		goto err_free;
	}

	memcpy(new_fltr->dst_mac_addr, eth->h_dest, ETH_ALEN);
	memcpy(new_fltr->src_mac_addr, eth->h_source, ETH_ALEN);

	idx = skb_get_hash_raw(skb) & BNXT_NTP_FLTR_HASH_MASK;
	head = &bp->ntp_fltr_hash_tbl[idx];
	rcu_read_lock();
	hlist_for_each_entry_rcu(fltr, head, hash) {
		if (bnxt_fltr_match(fltr, new_fltr)) {
			rcu_read_unlock();
			rc = 0;
			goto err_free;
		}
	}
	rcu_read_unlock();

	spin_lock_bh(&bp->ntp_fltr_lock);
	bit_id = bitmap_find_free_region(bp->ntp_fltr_bmap,
					 BNXT_NTP_FLTR_MAX_FLTR, 0);
	if (bit_id < 0) {
		spin_unlock_bh(&bp->ntp_fltr_lock);
		rc = -ENOMEM;
		goto err_free;
	}

	new_fltr->sw_id = (u16)bit_id;
	new_fltr->flow_id = flow_id;
	new_fltr->l2_fltr_idx = l2_idx;
	new_fltr->rxq = rxq_index;
	hlist_add_head_rcu(&new_fltr->hash, head);
	bp->ntp_fltr_count++;
	spin_unlock_bh(&bp->ntp_fltr_lock);

	set_bit(BNXT_RX_NTP_FLTR_SP_EVENT, &bp->sp_event);
	bnxt_queue_sp_work(bp);

	return new_fltr->sw_id;

err_free:
	kfree(new_fltr);
	return rc;
}

static void bnxt_cfg_ntp_filters(struct bnxt *bp)
{
	int i;

	for (i = 0; i < BNXT_NTP_FLTR_HASH_SIZE; i++) {
		struct hlist_head *head;
		struct hlist_node *tmp;
		struct bnxt_ntuple_filter *fltr;
		int rc;

		head = &bp->ntp_fltr_hash_tbl[i];
		hlist_for_each_entry_safe(fltr, tmp, head, hash) {
			bool del = false;

			if (test_bit(BNXT_FLTR_VALID, &fltr->state)) {
				if (rps_may_expire_flow(bp->dev, fltr->rxq,
							fltr->flow_id,
							fltr->sw_id)) {
					bnxt_hwrm_cfa_ntuple_filter_free(bp,
									 fltr);
					del = true;
				}
			} else {
				rc = bnxt_hwrm_cfa_ntuple_filter_alloc(bp,
								       fltr);
				if (rc)
					del = true;
				else
					set_bit(BNXT_FLTR_VALID, &fltr->state);
			}

			if (del) {
				spin_lock_bh(&bp->ntp_fltr_lock);
				hlist_del_rcu(&fltr->hash);
				bp->ntp_fltr_count--;
				spin_unlock_bh(&bp->ntp_fltr_lock);
				synchronize_rcu();
				clear_bit(fltr->sw_id, bp->ntp_fltr_bmap);
				kfree(fltr);
			}
		}
	}
	if (test_and_clear_bit(BNXT_HWRM_PF_UNLOAD_SP_EVENT, &bp->sp_event))
		netdev_info(bp->dev, "Receive PF driver unload event!");
}

#else

static void bnxt_cfg_ntp_filters(struct bnxt *bp)
{
}

#endif /* CONFIG_RFS_ACCEL */

static void bnxt_udp_tunnel_add(struct net_device *dev,
				struct udp_tunnel_info *ti)
{
	struct bnxt *bp = netdev_priv(dev);

	if (ti->sa_family != AF_INET6 && ti->sa_family != AF_INET)
		return;

	if (!netif_running(dev))
		return;

	switch (ti->type) {
	case UDP_TUNNEL_TYPE_VXLAN:
		if (bp->vxlan_port_cnt && bp->vxlan_port != ti->port)
			return;

		bp->vxlan_port_cnt++;
		if (bp->vxlan_port_cnt == 1) {
			bp->vxlan_port = ti->port;
			set_bit(BNXT_VXLAN_ADD_PORT_SP_EVENT, &bp->sp_event);
			bnxt_queue_sp_work(bp);
		}
		break;
	case UDP_TUNNEL_TYPE_GENEVE:
		if (bp->nge_port_cnt && bp->nge_port != ti->port)
			return;

		bp->nge_port_cnt++;
		if (bp->nge_port_cnt == 1) {
			bp->nge_port = ti->port;
			set_bit(BNXT_GENEVE_ADD_PORT_SP_EVENT, &bp->sp_event);
		}
		break;
	default:
		return;
	}

	bnxt_queue_sp_work(bp);
}

static void bnxt_udp_tunnel_del(struct net_device *dev,
				struct udp_tunnel_info *ti)
{
	struct bnxt *bp = netdev_priv(dev);

	if (ti->sa_family != AF_INET6 && ti->sa_family != AF_INET)
		return;

	if (!netif_running(dev))
		return;

	switch (ti->type) {
	case UDP_TUNNEL_TYPE_VXLAN:
		if (!bp->vxlan_port_cnt || bp->vxlan_port != ti->port)
			return;
		bp->vxlan_port_cnt--;

		if (bp->vxlan_port_cnt != 0)
			return;

		set_bit(BNXT_VXLAN_DEL_PORT_SP_EVENT, &bp->sp_event);
		break;
	case UDP_TUNNEL_TYPE_GENEVE:
		if (!bp->nge_port_cnt || bp->nge_port != ti->port)
			return;
		bp->nge_port_cnt--;

		if (bp->nge_port_cnt != 0)
			return;

		set_bit(BNXT_GENEVE_DEL_PORT_SP_EVENT, &bp->sp_event);
		break;
	default:
		return;
	}

	bnxt_queue_sp_work(bp);
}

static int bnxt_bridge_getlink(struct sk_buff *skb, u32 pid, u32 seq,
			       struct net_device *dev, u32 filter_mask,
			       int nlflags)
{
	struct bnxt *bp = netdev_priv(dev);

	return ndo_dflt_bridge_getlink(skb, pid, seq, dev, bp->br_mode, 0, 0,
				       nlflags, filter_mask, NULL);
}

static int bnxt_bridge_setlink(struct net_device *dev, struct nlmsghdr *nlh,
			       u16 flags, struct netlink_ext_ack *extack)
{
	struct bnxt *bp = netdev_priv(dev);
	struct nlattr *attr, *br_spec;
	int rem, rc = 0;

	if (bp->hwrm_spec_code < 0x10708 || !BNXT_SINGLE_PF(bp))
		return -EOPNOTSUPP;

	br_spec = nlmsg_find_attr(nlh, sizeof(struct ifinfomsg), IFLA_AF_SPEC);
	if (!br_spec)
		return -EINVAL;

	nla_for_each_nested(attr, br_spec, rem) {
		u16 mode;

		if (nla_type(attr) != IFLA_BRIDGE_MODE)
			continue;

		if (nla_len(attr) < sizeof(mode))
			return -EINVAL;

		mode = nla_get_u16(attr);
		if (mode == bp->br_mode)
			break;

		rc = bnxt_hwrm_set_br_mode(bp, mode);
		if (!rc)
			bp->br_mode = mode;
		break;
	}
	return rc;
}

int bnxt_get_port_parent_id(struct net_device *dev,
			    struct netdev_phys_item_id *ppid)
{
	struct bnxt *bp = netdev_priv(dev);

	if (bp->eswitch_mode != DEVLINK_ESWITCH_MODE_SWITCHDEV)
		return -EOPNOTSUPP;

	/* The PF and it's VF-reps only support the switchdev framework */
	if (!BNXT_PF(bp))
		return -EOPNOTSUPP;

	ppid->id_len = sizeof(bp->switch_id);
	memcpy(ppid->id, bp->switch_id, ppid->id_len);

	return 0;
}

static struct devlink_port *bnxt_get_devlink_port(struct net_device *dev)
{
	struct bnxt *bp = netdev_priv(dev);

	return &bp->dl_port;
}

static const struct net_device_ops bnxt_netdev_ops = {
	.ndo_open		= bnxt_open,
	.ndo_start_xmit		= bnxt_start_xmit,
	.ndo_stop		= bnxt_close,
	.ndo_get_stats64	= bnxt_get_stats64,
	.ndo_set_rx_mode	= bnxt_set_rx_mode,
	.ndo_do_ioctl		= bnxt_ioctl,
	.ndo_validate_addr	= eth_validate_addr,
	.ndo_set_mac_address	= bnxt_change_mac_addr,
	.ndo_change_mtu		= bnxt_change_mtu,
	.ndo_fix_features	= bnxt_fix_features,
	.ndo_set_features	= bnxt_set_features,
	.ndo_tx_timeout		= bnxt_tx_timeout,
#ifdef CONFIG_BNXT_SRIOV
	.ndo_get_vf_config	= bnxt_get_vf_config,
	.ndo_set_vf_mac		= bnxt_set_vf_mac,
	.ndo_set_vf_vlan	= bnxt_set_vf_vlan,
	.ndo_set_vf_rate	= bnxt_set_vf_bw,
	.ndo_set_vf_link_state	= bnxt_set_vf_link_state,
	.ndo_set_vf_spoofchk	= bnxt_set_vf_spoofchk,
	.ndo_set_vf_trust	= bnxt_set_vf_trust,
#endif
	.ndo_setup_tc           = bnxt_setup_tc,
#ifdef CONFIG_RFS_ACCEL
	.ndo_rx_flow_steer	= bnxt_rx_flow_steer,
#endif
	.ndo_udp_tunnel_add	= bnxt_udp_tunnel_add,
	.ndo_udp_tunnel_del	= bnxt_udp_tunnel_del,
	.ndo_bpf		= bnxt_xdp,
	.ndo_bridge_getlink	= bnxt_bridge_getlink,
	.ndo_bridge_setlink	= bnxt_bridge_setlink,
	.ndo_get_devlink_port	= bnxt_get_devlink_port,
};

static void bnxt_remove_one(struct pci_dev *pdev)
{
	struct net_device *dev = pci_get_drvdata(pdev);
	struct bnxt *bp = netdev_priv(dev);

	if (BNXT_PF(bp)) {
		bnxt_sriov_disable(bp);
		bnxt_dl_unregister(bp);
	}

	pci_disable_pcie_error_reporting(pdev);
	unregister_netdev(dev);
	bnxt_shutdown_tc(bp);
	bnxt_cancel_sp_work(bp);
	bp->sp_event = 0;

	bnxt_clear_int_mode(bp);
	bnxt_hwrm_func_drv_unrgtr(bp);
	bnxt_free_hwrm_resources(bp);
	bnxt_free_hwrm_short_cmd_req(bp);
	bnxt_ethtool_free(bp);
	bnxt_dcb_free(bp);
	kfree(bp->edev);
	bp->edev = NULL;
	bnxt_free_ctx_mem(bp);
	kfree(bp->ctx);
	bp->ctx = NULL;
	bnxt_cleanup_pci(bp);
	bnxt_free_port_stats(bp);
	free_netdev(dev);
}

static int bnxt_probe_phy(struct bnxt *bp)
{
	int rc = 0;
	struct bnxt_link_info *link_info = &bp->link_info;

	rc = bnxt_hwrm_phy_qcaps(bp);
	if (rc) {
		netdev_err(bp->dev, "Probe phy can't get phy capabilities (rc: %x)\n",
			   rc);
		return rc;
	}
	mutex_init(&bp->link_lock);

	rc = bnxt_update_link(bp, false);
	if (rc) {
		netdev_err(bp->dev, "Probe phy can't update link (rc: %x)\n",
			   rc);
		return rc;
	}

	/* Older firmware does not have supported_auto_speeds, so assume
	 * that all supported speeds can be autonegotiated.
	 */
	if (link_info->auto_link_speeds && !link_info->support_auto_speeds)
		link_info->support_auto_speeds = link_info->support_speeds;

	/*initialize the ethool setting copy with NVM settings */
	if (BNXT_AUTO_MODE(link_info->auto_mode)) {
		link_info->autoneg = BNXT_AUTONEG_SPEED;
		if (bp->hwrm_spec_code >= 0x10201) {
			if (link_info->auto_pause_setting &
			    PORT_PHY_CFG_REQ_AUTO_PAUSE_AUTONEG_PAUSE)
				link_info->autoneg |= BNXT_AUTONEG_FLOW_CTRL;
		} else {
			link_info->autoneg |= BNXT_AUTONEG_FLOW_CTRL;
		}
		link_info->advertising = link_info->auto_link_speeds;
	} else {
		link_info->req_link_speed = link_info->force_link_speed;
		link_info->req_duplex = link_info->duplex_setting;
	}
	if (link_info->autoneg & BNXT_AUTONEG_FLOW_CTRL)
		link_info->req_flow_ctrl =
			link_info->auto_pause_setting & BNXT_LINK_PAUSE_BOTH;
	else
		link_info->req_flow_ctrl = link_info->force_pause_setting;
	return rc;
}

static int bnxt_get_max_irq(struct pci_dev *pdev)
{
	u16 ctrl;

	if (!pdev->msix_cap)
		return 1;

	pci_read_config_word(pdev, pdev->msix_cap + PCI_MSIX_FLAGS, &ctrl);
	return (ctrl & PCI_MSIX_FLAGS_QSIZE) + 1;
}

static void _bnxt_get_max_rings(struct bnxt *bp, int *max_rx, int *max_tx,
				int *max_cp)
{
	struct bnxt_hw_resc *hw_resc = &bp->hw_resc;
	int max_ring_grps = 0, max_irq;

	*max_tx = hw_resc->max_tx_rings;
	*max_rx = hw_resc->max_rx_rings;
	*max_cp = bnxt_get_max_func_cp_rings_for_en(bp);
	max_irq = min_t(int, bnxt_get_max_func_irqs(bp) -
			bnxt_get_ulp_msix_num(bp),
			hw_resc->max_stat_ctxs - bnxt_get_ulp_stat_ctxs(bp));
	if (!(bp->flags & BNXT_FLAG_CHIP_P5))
		*max_cp = min_t(int, *max_cp, max_irq);
	max_ring_grps = hw_resc->max_hw_ring_grps;
	if (BNXT_CHIP_TYPE_NITRO_A0(bp) && BNXT_PF(bp)) {
		*max_cp -= 1;
		*max_rx -= 2;
	}
	if (bp->flags & BNXT_FLAG_AGG_RINGS)
		*max_rx >>= 1;
	if (bp->flags & BNXT_FLAG_CHIP_P5) {
		bnxt_trim_rings(bp, max_rx, max_tx, *max_cp, false);
		/* On P5 chips, max_cp output param should be available NQs */
		*max_cp = max_irq;
	}
	*max_rx = min_t(int, *max_rx, max_ring_grps);
}

int bnxt_get_max_rings(struct bnxt *bp, int *max_rx, int *max_tx, bool shared)
{
	int rx, tx, cp;

	_bnxt_get_max_rings(bp, &rx, &tx, &cp);
	*max_rx = rx;
	*max_tx = tx;
	if (!rx || !tx || !cp)
		return -ENOMEM;

	return bnxt_trim_rings(bp, max_rx, max_tx, cp, shared);
}

static int bnxt_get_dflt_rings(struct bnxt *bp, int *max_rx, int *max_tx,
			       bool shared)
{
	int rc;

	rc = bnxt_get_max_rings(bp, max_rx, max_tx, shared);
	if (rc && (bp->flags & BNXT_FLAG_AGG_RINGS)) {
		/* Not enough rings, try disabling agg rings. */
		bp->flags &= ~BNXT_FLAG_AGG_RINGS;
		rc = bnxt_get_max_rings(bp, max_rx, max_tx, shared);
		if (rc) {
			/* set BNXT_FLAG_AGG_RINGS back for consistency */
			bp->flags |= BNXT_FLAG_AGG_RINGS;
			return rc;
		}
		bp->flags |= BNXT_FLAG_NO_AGG_RINGS;
		bp->dev->hw_features &= ~(NETIF_F_LRO | NETIF_F_GRO_HW);
		bp->dev->features &= ~(NETIF_F_LRO | NETIF_F_GRO_HW);
		bnxt_set_ring_params(bp);
	}

	if (bp->flags & BNXT_FLAG_ROCE_CAP) {
		int max_cp, max_stat, max_irq;

		/* Reserve minimum resources for RoCE */
		max_cp = bnxt_get_max_func_cp_rings(bp);
		max_stat = bnxt_get_max_func_stat_ctxs(bp);
		max_irq = bnxt_get_max_func_irqs(bp);
		if (max_cp <= BNXT_MIN_ROCE_CP_RINGS ||
		    max_irq <= BNXT_MIN_ROCE_CP_RINGS ||
		    max_stat <= BNXT_MIN_ROCE_STAT_CTXS)
			return 0;

		max_cp -= BNXT_MIN_ROCE_CP_RINGS;
		max_irq -= BNXT_MIN_ROCE_CP_RINGS;
		max_stat -= BNXT_MIN_ROCE_STAT_CTXS;
		max_cp = min_t(int, max_cp, max_irq);
		max_cp = min_t(int, max_cp, max_stat);
		rc = bnxt_trim_rings(bp, max_rx, max_tx, max_cp, shared);
		if (rc)
			rc = 0;
	}
	return rc;
}

/* In initial default shared ring setting, each shared ring must have a
 * RX/TX ring pair.
 */
static void bnxt_trim_dflt_sh_rings(struct bnxt *bp)
{
	bp->cp_nr_rings = min_t(int, bp->tx_nr_rings_per_tc, bp->rx_nr_rings);
	bp->rx_nr_rings = bp->cp_nr_rings;
	bp->tx_nr_rings_per_tc = bp->cp_nr_rings;
	bp->tx_nr_rings = bp->tx_nr_rings_per_tc;
}

static int bnxt_set_dflt_rings(struct bnxt *bp, bool sh)
{
	int dflt_rings, max_rx_rings, max_tx_rings, rc;

	if (!bnxt_can_reserve_rings(bp))
		return 0;

	if (sh)
		bp->flags |= BNXT_FLAG_SHARED_RINGS;
	dflt_rings = is_kdump_kernel() ? 1 : netif_get_num_default_rss_queues();
	/* Reduce default rings on multi-port cards so that total default
	 * rings do not exceed CPU count.
	 */
	if (bp->port_count > 1) {
		int max_rings =
			max_t(int, num_online_cpus() / bp->port_count, 1);

		dflt_rings = min_t(int, dflt_rings, max_rings);
	}
	rc = bnxt_get_dflt_rings(bp, &max_rx_rings, &max_tx_rings, sh);
	if (rc)
		return rc;
	bp->rx_nr_rings = min_t(int, dflt_rings, max_rx_rings);
	bp->tx_nr_rings_per_tc = min_t(int, dflt_rings, max_tx_rings);
	if (sh)
		bnxt_trim_dflt_sh_rings(bp);
	else
		bp->cp_nr_rings = bp->tx_nr_rings_per_tc + bp->rx_nr_rings;
	bp->tx_nr_rings = bp->tx_nr_rings_per_tc;

	rc = __bnxt_reserve_rings(bp);
	if (rc)
		netdev_warn(bp->dev, "Unable to reserve tx rings\n");
	bp->tx_nr_rings_per_tc = bp->tx_nr_rings;
	if (sh)
		bnxt_trim_dflt_sh_rings(bp);

	/* Rings may have been trimmed, re-reserve the trimmed rings. */
	if (bnxt_need_reserve_rings(bp)) {
		rc = __bnxt_reserve_rings(bp);
		if (rc)
			netdev_warn(bp->dev, "2nd rings reservation failed.\n");
		bp->tx_nr_rings_per_tc = bp->tx_nr_rings;
	}
	if (BNXT_CHIP_TYPE_NITRO_A0(bp)) {
		bp->rx_nr_rings++;
		bp->cp_nr_rings++;
	}
	return rc;
}

static int bnxt_init_dflt_ring_mode(struct bnxt *bp)
{
	int rc;

	if (bp->tx_nr_rings)
		return 0;

	bnxt_ulp_irq_stop(bp);
	bnxt_clear_int_mode(bp);
	rc = bnxt_set_dflt_rings(bp, true);
	if (rc) {
		netdev_err(bp->dev, "Not enough rings available.\n");
		goto init_dflt_ring_err;
	}
	rc = bnxt_init_int_mode(bp);
	if (rc)
		goto init_dflt_ring_err;

	bp->tx_nr_rings_per_tc = bp->tx_nr_rings;
	if (bnxt_rfs_supported(bp) && bnxt_rfs_capable(bp)) {
		bp->flags |= BNXT_FLAG_RFS;
		bp->dev->features |= NETIF_F_NTUPLE;
	}
init_dflt_ring_err:
	bnxt_ulp_irq_restart(bp, rc);
	return rc;
}

int bnxt_restore_pf_fw_resources(struct bnxt *bp)
{
	int rc;

	ASSERT_RTNL();
	bnxt_hwrm_func_qcaps(bp);

	if (netif_running(bp->dev))
		__bnxt_close_nic(bp, true, false);

	bnxt_ulp_irq_stop(bp);
	bnxt_clear_int_mode(bp);
	rc = bnxt_init_int_mode(bp);
	bnxt_ulp_irq_restart(bp, rc);

	if (netif_running(bp->dev)) {
		if (rc)
			dev_close(bp->dev);
		else
			rc = bnxt_open_nic(bp, true, false);
	}

	return rc;
}

static int bnxt_init_mac_addr(struct bnxt *bp)
{
	int rc = 0;

	if (BNXT_PF(bp)) {
		memcpy(bp->dev->dev_addr, bp->pf.mac_addr, ETH_ALEN);
	} else {
#ifdef CONFIG_BNXT_SRIOV
		struct bnxt_vf_info *vf = &bp->vf;
		bool strict_approval = true;

		if (is_valid_ether_addr(vf->mac_addr)) {
			/* overwrite netdev dev_addr with admin VF MAC */
			memcpy(bp->dev->dev_addr, vf->mac_addr, ETH_ALEN);
			/* Older PF driver or firmware may not approve this
			 * correctly.
			 */
			strict_approval = false;
		} else {
			eth_hw_addr_random(bp->dev);
		}
		rc = bnxt_approve_mac(bp, bp->dev->dev_addr, strict_approval);
#endif
	}
	return rc;
}

static int bnxt_pcie_dsn_get(struct bnxt *bp, u8 dsn[])
{
	struct pci_dev *pdev = bp->pdev;
	int pos = pci_find_ext_capability(pdev, PCI_EXT_CAP_ID_DSN);
	u32 dw;

	if (!pos) {
		netdev_info(bp->dev, "Unable do read adapter's DSN");
		return -EOPNOTSUPP;
	}

	/* DSN (two dw) is at an offset of 4 from the cap pos */
	pos += 4;
	pci_read_config_dword(pdev, pos, &dw);
	put_unaligned_le32(dw, &dsn[0]);
	pci_read_config_dword(pdev, pos + 4, &dw);
	put_unaligned_le32(dw, &dsn[4]);
	return 0;
}

static int bnxt_init_one(struct pci_dev *pdev, const struct pci_device_id *ent)
{
	static int version_printed;
	struct net_device *dev;
	struct bnxt *bp;
	int rc, max_irqs;

	if (pci_is_bridge(pdev))
		return -ENODEV;

	if (version_printed++ == 0)
		pr_info("%s", version);

	max_irqs = bnxt_get_max_irq(pdev);
	dev = alloc_etherdev_mq(sizeof(*bp), max_irqs);
	if (!dev)
		return -ENOMEM;

	bp = netdev_priv(dev);
	bnxt_set_max_func_irqs(bp, max_irqs);

	if (bnxt_vf_pciid(ent->driver_data))
		bp->flags |= BNXT_FLAG_VF;

	if (pdev->msix_cap)
		bp->flags |= BNXT_FLAG_MSIX_CAP;

	rc = bnxt_init_board(pdev, dev);
	if (rc < 0)
		goto init_err_free;

	dev->netdev_ops = &bnxt_netdev_ops;
	dev->watchdog_timeo = BNXT_TX_TIMEOUT;
	dev->ethtool_ops = &bnxt_ethtool_ops;
	pci_set_drvdata(pdev, dev);

	rc = bnxt_alloc_hwrm_resources(bp);
	if (rc)
		goto init_err_pci_clean;

	mutex_init(&bp->hwrm_cmd_lock);
	rc = bnxt_hwrm_ver_get(bp);
	if (rc)
		goto init_err_pci_clean;

	if (bp->fw_cap & BNXT_FW_CAP_KONG_MB_CHNL) {
		rc = bnxt_alloc_kong_hwrm_resources(bp);
		if (rc)
			bp->fw_cap &= ~BNXT_FW_CAP_KONG_MB_CHNL;
	}

	if ((bp->fw_cap & BNXT_FW_CAP_SHORT_CMD) ||
	    bp->hwrm_max_ext_req_len > BNXT_HWRM_MAX_REQ_LEN) {
		rc = bnxt_alloc_hwrm_short_cmd_req(bp);
		if (rc)
			goto init_err_pci_clean;
	}

	if (BNXT_CHIP_P5(bp))
		bp->flags |= BNXT_FLAG_CHIP_P5;

	rc = bnxt_hwrm_func_reset(bp);
	if (rc)
		goto init_err_pci_clean;

	bnxt_hwrm_fw_set_time(bp);

	dev->hw_features = NETIF_F_IP_CSUM | NETIF_F_IPV6_CSUM | NETIF_F_SG |
			   NETIF_F_TSO | NETIF_F_TSO6 |
			   NETIF_F_GSO_UDP_TUNNEL | NETIF_F_GSO_GRE |
			   NETIF_F_GSO_IPXIP4 |
			   NETIF_F_GSO_UDP_TUNNEL_CSUM | NETIF_F_GSO_GRE_CSUM |
			   NETIF_F_GSO_PARTIAL | NETIF_F_RXHASH |
			   NETIF_F_RXCSUM | NETIF_F_GRO;

	if (BNXT_SUPPORTS_TPA(bp))
		dev->hw_features |= NETIF_F_LRO;

	dev->hw_enc_features =
			NETIF_F_IP_CSUM | NETIF_F_IPV6_CSUM | NETIF_F_SG |
			NETIF_F_TSO | NETIF_F_TSO6 |
			NETIF_F_GSO_UDP_TUNNEL | NETIF_F_GSO_GRE |
			NETIF_F_GSO_UDP_TUNNEL_CSUM | NETIF_F_GSO_GRE_CSUM |
			NETIF_F_GSO_IPXIP4 | NETIF_F_GSO_PARTIAL;
	dev->gso_partial_features = NETIF_F_GSO_UDP_TUNNEL_CSUM |
				    NETIF_F_GSO_GRE_CSUM;
	dev->vlan_features = dev->hw_features | NETIF_F_HIGHDMA;
	dev->hw_features |= NETIF_F_HW_VLAN_CTAG_RX | NETIF_F_HW_VLAN_CTAG_TX |
			    NETIF_F_HW_VLAN_STAG_RX | NETIF_F_HW_VLAN_STAG_TX;
	if (BNXT_SUPPORTS_TPA(bp))
		dev->hw_features |= NETIF_F_GRO_HW;
	dev->features |= dev->hw_features | NETIF_F_HIGHDMA;
	if (dev->features & NETIF_F_GRO_HW)
		dev->features &= ~NETIF_F_LRO;
	dev->priv_flags |= IFF_UNICAST_FLT;

#ifdef CONFIG_BNXT_SRIOV
	init_waitqueue_head(&bp->sriov_cfg_wait);
	mutex_init(&bp->sriov_lock);
#endif
	if (BNXT_SUPPORTS_TPA(bp)) {
		bp->gro_func = bnxt_gro_func_5730x;
		if (BNXT_CHIP_P4(bp))
			bp->gro_func = bnxt_gro_func_5731x;
	}
	if (!BNXT_CHIP_P4_PLUS(bp))
		bp->flags |= BNXT_FLAG_DOUBLE_DB;

	rc = bnxt_hwrm_func_drv_rgtr(bp);
	if (rc)
		goto init_err_pci_clean;

	rc = bnxt_hwrm_func_rgtr_async_events(bp, NULL, 0);
	if (rc)
		goto init_err_pci_clean;

	bp->ulp_probe = bnxt_ulp_probe;

	rc = bnxt_hwrm_queue_qportcfg(bp);
	if (rc) {
		netdev_err(bp->dev, "hwrm query qportcfg failure rc: %x\n",
			   rc);
		rc = -1;
		goto init_err_pci_clean;
	}
	/* Get the MAX capabilities for this function */
	rc = bnxt_hwrm_func_qcaps(bp);
	if (rc) {
		netdev_err(bp->dev, "hwrm query capability failure rc: %x\n",
			   rc);
		rc = -1;
		goto init_err_pci_clean;
	}

	rc = bnxt_hwrm_cfa_adv_flow_mgnt_qcaps(bp);
	if (rc)
		netdev_warn(bp->dev, "hwrm query adv flow mgnt failure rc: %d\n",
			    rc);

	rc = bnxt_init_mac_addr(bp);
	if (rc) {
		dev_err(&pdev->dev, "Unable to initialize mac address.\n");
		rc = -EADDRNOTAVAIL;
		goto init_err_pci_clean;
	}

<<<<<<< HEAD
	/* Read the adapter's DSN to use as the eswitch switch_id */
	rc = bnxt_pcie_dsn_get(bp, bp->switch_id);
	if (rc)
		goto init_err_pci_clean;

=======
	if (BNXT_PF(bp)) {
		/* Read the adapter's DSN to use as the eswitch switch_id */
		rc = bnxt_pcie_dsn_get(bp, bp->switch_id);
		if (rc)
			goto init_err_pci_clean;
	}
>>>>>>> 4b972a01
	bnxt_hwrm_func_qcfg(bp);
	bnxt_hwrm_vnic_qcaps(bp);
	bnxt_hwrm_port_led_qcaps(bp);
	bnxt_ethtool_init(bp);
	bnxt_dcb_init(bp);

	/* MTU range: 60 - FW defined max */
	dev->min_mtu = ETH_ZLEN;
	dev->max_mtu = bp->max_mtu;

	rc = bnxt_probe_phy(bp);
	if (rc)
		goto init_err_pci_clean;

	bnxt_set_rx_skb_mode(bp, false);
	bnxt_set_tpa_flags(bp);
	bnxt_set_ring_params(bp);
	rc = bnxt_set_dflt_rings(bp, true);
	if (rc) {
		netdev_err(bp->dev, "Not enough rings available.\n");
		rc = -ENOMEM;
		goto init_err_pci_clean;
	}

	/* Default RSS hash cfg. */
	bp->rss_hash_cfg = VNIC_RSS_CFG_REQ_HASH_TYPE_IPV4 |
			   VNIC_RSS_CFG_REQ_HASH_TYPE_TCP_IPV4 |
			   VNIC_RSS_CFG_REQ_HASH_TYPE_IPV6 |
			   VNIC_RSS_CFG_REQ_HASH_TYPE_TCP_IPV6;
	if (BNXT_CHIP_P4(bp) && bp->hwrm_spec_code >= 0x10501) {
		bp->flags |= BNXT_FLAG_UDP_RSS_CAP;
		bp->rss_hash_cfg |= VNIC_RSS_CFG_REQ_HASH_TYPE_UDP_IPV4 |
				    VNIC_RSS_CFG_REQ_HASH_TYPE_UDP_IPV6;
	}

	if (bnxt_rfs_supported(bp)) {
		dev->hw_features |= NETIF_F_NTUPLE;
		if (bnxt_rfs_capable(bp)) {
			bp->flags |= BNXT_FLAG_RFS;
			dev->features |= NETIF_F_NTUPLE;
		}
	}

	if (dev->hw_features & NETIF_F_HW_VLAN_CTAG_RX)
		bp->flags |= BNXT_FLAG_STRIP_VLAN;

	rc = bnxt_init_int_mode(bp);
	if (rc)
		goto init_err_pci_clean;

	/* No TC has been set yet and rings may have been trimmed due to
	 * limited MSIX, so we re-initialize the TX rings per TC.
	 */
	bp->tx_nr_rings_per_tc = bp->tx_nr_rings;

	bnxt_get_wol_settings(bp);
	if (bp->flags & BNXT_FLAG_WOL_CAP)
		device_set_wakeup_enable(&pdev->dev, bp->wol);
	else
		device_set_wakeup_capable(&pdev->dev, false);

	bnxt_hwrm_set_cache_line_size(bp, cache_line_size());

	bnxt_hwrm_coal_params_qcaps(bp);

	if (BNXT_PF(bp)) {
		if (!bnxt_pf_wq) {
			bnxt_pf_wq =
				create_singlethread_workqueue("bnxt_pf_wq");
			if (!bnxt_pf_wq) {
				dev_err(&pdev->dev, "Unable to create workqueue.\n");
				goto init_err_pci_clean;
			}
		}
		bnxt_init_tc(bp);
	}

	rc = register_netdev(dev);
	if (rc)
		goto init_err_cleanup_tc;

	if (BNXT_PF(bp))
		bnxt_dl_register(bp);

	netdev_info(dev, "%s found at mem %lx, node addr %pM\n",
		    board_info[ent->driver_data].name,
		    (long)pci_resource_start(pdev, 0), dev->dev_addr);
	pcie_print_link_status(pdev);

	return 0;

init_err_cleanup_tc:
	bnxt_shutdown_tc(bp);
	bnxt_clear_int_mode(bp);

init_err_pci_clean:
	bnxt_free_hwrm_short_cmd_req(bp);
	bnxt_free_hwrm_resources(bp);
	bnxt_free_ctx_mem(bp);
	kfree(bp->ctx);
	bp->ctx = NULL;
	bnxt_cleanup_pci(bp);

init_err_free:
	free_netdev(dev);
	return rc;
}

static void bnxt_shutdown(struct pci_dev *pdev)
{
	struct net_device *dev = pci_get_drvdata(pdev);
	struct bnxt *bp;

	if (!dev)
		return;

	rtnl_lock();
	bp = netdev_priv(dev);
	if (!bp)
		goto shutdown_exit;

	if (netif_running(dev))
		dev_close(dev);

	bnxt_ulp_shutdown(bp);

	if (system_state == SYSTEM_POWER_OFF) {
		bnxt_clear_int_mode(bp);
		pci_wake_from_d3(pdev, bp->wol);
		pci_set_power_state(pdev, PCI_D3hot);
	}

shutdown_exit:
	rtnl_unlock();
}

#ifdef CONFIG_PM_SLEEP
static int bnxt_suspend(struct device *device)
{
	struct pci_dev *pdev = to_pci_dev(device);
	struct net_device *dev = pci_get_drvdata(pdev);
	struct bnxt *bp = netdev_priv(dev);
	int rc = 0;

	rtnl_lock();
	if (netif_running(dev)) {
		netif_device_detach(dev);
		rc = bnxt_close(dev);
	}
	bnxt_hwrm_func_drv_unrgtr(bp);
	rtnl_unlock();
	return rc;
}

static int bnxt_resume(struct device *device)
{
	struct pci_dev *pdev = to_pci_dev(device);
	struct net_device *dev = pci_get_drvdata(pdev);
	struct bnxt *bp = netdev_priv(dev);
	int rc = 0;

	rtnl_lock();
	if (bnxt_hwrm_ver_get(bp) || bnxt_hwrm_func_drv_rgtr(bp)) {
		rc = -ENODEV;
		goto resume_exit;
	}
	rc = bnxt_hwrm_func_reset(bp);
	if (rc) {
		rc = -EBUSY;
		goto resume_exit;
	}
	bnxt_get_wol_settings(bp);
	if (netif_running(dev)) {
		rc = bnxt_open(dev);
		if (!rc)
			netif_device_attach(dev);
	}

resume_exit:
	rtnl_unlock();
	return rc;
}

static SIMPLE_DEV_PM_OPS(bnxt_pm_ops, bnxt_suspend, bnxt_resume);
#define BNXT_PM_OPS (&bnxt_pm_ops)

#else

#define BNXT_PM_OPS NULL

#endif /* CONFIG_PM_SLEEP */

/**
 * bnxt_io_error_detected - called when PCI error is detected
 * @pdev: Pointer to PCI device
 * @state: The current pci connection state
 *
 * This function is called after a PCI bus error affecting
 * this device has been detected.
 */
static pci_ers_result_t bnxt_io_error_detected(struct pci_dev *pdev,
					       pci_channel_state_t state)
{
	struct net_device *netdev = pci_get_drvdata(pdev);
	struct bnxt *bp = netdev_priv(netdev);

	netdev_info(netdev, "PCI I/O error detected\n");

	rtnl_lock();
	netif_device_detach(netdev);

	bnxt_ulp_stop(bp);

	if (state == pci_channel_io_perm_failure) {
		rtnl_unlock();
		return PCI_ERS_RESULT_DISCONNECT;
	}

	if (netif_running(netdev))
		bnxt_close(netdev);

	pci_disable_device(pdev);
	rtnl_unlock();

	/* Request a slot slot reset. */
	return PCI_ERS_RESULT_NEED_RESET;
}

/**
 * bnxt_io_slot_reset - called after the pci bus has been reset.
 * @pdev: Pointer to PCI device
 *
 * Restart the card from scratch, as if from a cold-boot.
 * At this point, the card has exprienced a hard reset,
 * followed by fixups by BIOS, and has its config space
 * set up identically to what it was at cold boot.
 */
static pci_ers_result_t bnxt_io_slot_reset(struct pci_dev *pdev)
{
	struct net_device *netdev = pci_get_drvdata(pdev);
	struct bnxt *bp = netdev_priv(netdev);
	int err = 0;
	pci_ers_result_t result = PCI_ERS_RESULT_DISCONNECT;

	netdev_info(bp->dev, "PCI Slot Reset\n");

	rtnl_lock();

	if (pci_enable_device(pdev)) {
		dev_err(&pdev->dev,
			"Cannot re-enable PCI device after reset.\n");
	} else {
		pci_set_master(pdev);

		err = bnxt_hwrm_func_reset(bp);
		if (!err && netif_running(netdev))
			err = bnxt_open(netdev);

		if (!err) {
			result = PCI_ERS_RESULT_RECOVERED;
			bnxt_ulp_start(bp);
		}
	}

	if (result != PCI_ERS_RESULT_RECOVERED && netif_running(netdev))
		dev_close(netdev);

	rtnl_unlock();

	return PCI_ERS_RESULT_RECOVERED;
}

/**
 * bnxt_io_resume - called when traffic can start flowing again.
 * @pdev: Pointer to PCI device
 *
 * This callback is called when the error recovery driver tells
 * us that its OK to resume normal operation.
 */
static void bnxt_io_resume(struct pci_dev *pdev)
{
	struct net_device *netdev = pci_get_drvdata(pdev);

	rtnl_lock();

	netif_device_attach(netdev);

	rtnl_unlock();
}

static const struct pci_error_handlers bnxt_err_handler = {
	.error_detected	= bnxt_io_error_detected,
	.slot_reset	= bnxt_io_slot_reset,
	.resume		= bnxt_io_resume
};

static struct pci_driver bnxt_pci_driver = {
	.name		= DRV_MODULE_NAME,
	.id_table	= bnxt_pci_tbl,
	.probe		= bnxt_init_one,
	.remove		= bnxt_remove_one,
	.shutdown	= bnxt_shutdown,
	.driver.pm	= BNXT_PM_OPS,
	.err_handler	= &bnxt_err_handler,
#if defined(CONFIG_BNXT_SRIOV)
	.sriov_configure = bnxt_sriov_configure,
#endif
};

static int __init bnxt_init(void)
{
	bnxt_debug_init();
	return pci_register_driver(&bnxt_pci_driver);
}

static void __exit bnxt_exit(void)
{
	pci_unregister_driver(&bnxt_pci_driver);
	if (bnxt_pf_wq)
		destroy_workqueue(bnxt_pf_wq);
	bnxt_debug_exit();
}

module_init(bnxt_init);
module_exit(bnxt_exit);<|MERGE_RESOLUTION|>--- conflicted
+++ resolved
@@ -10725,20 +10725,12 @@
 		goto init_err_pci_clean;
 	}
 
-<<<<<<< HEAD
-	/* Read the adapter's DSN to use as the eswitch switch_id */
-	rc = bnxt_pcie_dsn_get(bp, bp->switch_id);
-	if (rc)
-		goto init_err_pci_clean;
-
-=======
 	if (BNXT_PF(bp)) {
 		/* Read the adapter's DSN to use as the eswitch switch_id */
 		rc = bnxt_pcie_dsn_get(bp, bp->switch_id);
 		if (rc)
 			goto init_err_pci_clean;
 	}
->>>>>>> 4b972a01
 	bnxt_hwrm_func_qcfg(bp);
 	bnxt_hwrm_vnic_qcaps(bp);
 	bnxt_hwrm_port_led_qcaps(bp);
